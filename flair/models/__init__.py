--- conflicted
+++ resolved
@@ -4,15 +4,6 @@
 from .lemmatizer_model import Lemmatizer
 from .pairwise_classification_model import TextPairClassifier
 from .relation_extractor_model import RelationExtractor
-<<<<<<< HEAD
-from .entity_linker_model import EntityLinker
-from .tars_model import FewshotClassifier
-from .tars_model import TARSClassifier
-from .tars_model import TARSTagger
-from .multitask_model import MultitaskModel
-from .lemmatizer_model import Lemmatizer
-from .dependency_parser_model import DependencyParser
-=======
 from .sequence_tagger_model import MultiTagger, SequenceTagger
 from .tars_model import FewshotClassifier, TARSClassifier, TARSTagger
 from .text_classification_model import TextClassifier
@@ -30,5 +21,4 @@
     "TARSClassifier",
     "TARSTagger",
     "TextClassifier",
-]
->>>>>>> 680485d1
+]