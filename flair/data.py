from abc import abstractmethod
from typing import List, Dict, Union, Callable

import torch, flair
import logging

from collections import Counter
from collections import defaultdict

from segtok.segmenter import split_single
from segtok.tokenizer import split_contractions
from segtok.tokenizer import word_tokenizer
from torch.utils.data import Dataset, random_split
from torch.utils.data.dataset import ConcatDataset, Subset

from flair.file_utils import Tqdm

log = logging.getLogger("flair")


class Dictionary:
    """
    This class holds a dictionary that maps strings to IDs, used to generate one-hot encodings of strings.
    """

    def __init__(self, add_unk=True):
        # init dictionaries
        self.item2idx: Dict[str, int] = {}
        self.idx2item: List[str] = []
        self.multi_label: bool = False

        # in order to deal with unknown tokens, add <unk>
        if add_unk:
            self.add_item("<unk>")

    def add_item(self, item: str) -> int:
        """
        add string - if already in dictionary returns its ID. if not in dictionary, it will get a new ID.
        :param item: a string for which to assign an id.
        :return: ID of string
        """
        item = item.encode("utf-8")
        if item not in self.item2idx:
            self.idx2item.append(item)
            self.item2idx[item] = len(self.idx2item) - 1
        return self.item2idx[item]

    def get_idx_for_item(self, item: str) -> int:
        """
        returns the ID of the string, otherwise 0
        :param item: string for which ID is requested
        :return: ID of string, otherwise 0
        """
        item = item.encode("utf-8")
        if item in self.item2idx.keys():
            return self.item2idx[item]
        else:
            return 0

    def get_items(self) -> List[str]:
        items = []
        for item in self.idx2item:
            items.append(item.decode("UTF-8"))
        return items

    def __len__(self) -> int:
        return len(self.idx2item)

    def get_item_for_index(self, idx):
        return self.idx2item[idx].decode("UTF-8")

    def save(self, savefile):
        import pickle

        with open(savefile, "wb") as f:
            mappings = {"idx2item": self.idx2item, "item2idx": self.item2idx}
            pickle.dump(mappings, f)

    @classmethod
    def load_from_file(cls, filename: str):
        import pickle

        dictionary: Dictionary = Dictionary()
        with open(filename, "rb") as f:
            mappings = pickle.load(f, encoding="latin1")
            idx2item = mappings["idx2item"]
            item2idx = mappings["item2idx"]
            dictionary.item2idx = item2idx
            dictionary.idx2item = idx2item
        return dictionary

    @classmethod
    def load(cls, name: str):
        from flair.file_utils import cached_path

        if name == "chars" or name == "common-chars":
            base_path = "https://s3.eu-central-1.amazonaws.com/alan-nlp/resources/models/common_characters"
            char_dict = cached_path(base_path, cache_dir="datasets")
            return Dictionary.load_from_file(char_dict)

        return Dictionary.load_from_file(name)


class Label:
    """
    This class represents a label of a sentence. Each label has a value and optionally a confidence score. The
    score needs to be between 0.0 and 1.0. Default value for the score is 1.0.
    """

    def __init__(self, value: str, score: float = 1.0):
        self.value = value
        self.score = score
        super().__init__()

    @property
    def value(self):
        return self._value

    @value.setter
    def value(self, value):
        if not value and value != "":
            raise ValueError(
                "Incorrect label value provided. Label value needs to be set."
            )
        else:
            self._value = value

    @property
    def score(self):
        return self._score

    @score.setter
    def score(self, score):
        if 0.0 <= score <= 1.0:
            self._score = score
        else:
            self._score = 1.0

    def to_dict(self):
        return {"value": self.value, "confidence": self.score}

    def __str__(self):
        return "{} ({})".format(self._value, self._score)

    def __repr__(self):
        return "{} ({})".format(self._value, self._score)


class DataPoint:
    @property
    @abstractmethod
    def embedding(self):
        pass

    @abstractmethod
    def to(self, device: str, pin_memory: bool = False):
        pass

    @abstractmethod
    def clear_embeddings(self, embedding_names: List[str] = None):
        pass


class DataPair(DataPoint):
    def __init__(self, first: DataPoint, second: DataPoint):
        self.first = first
        self.second = second

    def to(self, device: str, pin_memory: bool = False):
        self.first.to(device, pin_memory)
        self.second.to(device, pin_memory)

    def clear_embeddings(self, embedding_names: List[str] = None):
        self.first.clear_embeddings(embedding_names)
        self.second.clear_embeddings(embedding_names)

    def embedding(self):
        return torch.cat([self.first.embedding, self.second.embedding])

    def __str__(self):
        return f"DataPoint:\n first: {self.first}\n second: {self.second}"


class Token(DataPoint):
    """
    This class represents one word in a tokenized sentence. Each token may have any number of tags. It may also point
    to its head in a dependency tree.
    """

    def __init__(
        self,
        text: str,
        idx: int = None,
        head_id: int = None,
        whitespace_after: bool = True,
        start_position: int = None,
    ):
        self.text: str = text
        self.idx: int = idx
        self.head_id: int = head_id
        self.whitespace_after: bool = whitespace_after

        self.start_pos = start_position
        self.end_pos = (
            start_position + len(text) if start_position is not None else None
        )

        self.sentence: Sentence = None
        self._embeddings: Dict = {}
        self.tags: Dict[str, Label] = {}
        self.tags_proba_dist: Dict[str, List[Label]] = {}

    def add_tag_label(self, tag_type: str, tag: Label):
        self.tags[tag_type] = tag

    def add_tags_proba_dist(self, tag_type: str, tags: List[Label]):
        self.tags_proba_dist[tag_type] = tags

    def add_tag(self, tag_type: str, tag_value: str, confidence=1.0):
        tag = Label(tag_value, confidence)
        self.tags[tag_type] = tag

    def get_tag(self, tag_type: str) -> Label:
        if tag_type in self.tags:
            return self.tags[tag_type]
        return Label("")

    def get_tags_proba_dist(self, tag_type: str) -> List[Label]:
        if tag_type in self.tags_proba_dist:
            return self.tags_proba_dist[tag_type]
        return []

    def get_head(self):
        return self.sentence.get_token(self.head_id)

    def set_embedding(self, name: str, vector: torch.tensor):
        device = flair.device
        if len(self._embeddings.keys()) > 0:
            device = next(iter(self._embeddings.values())).device
        self._embeddings[name] = vector.to(device)

    def to(self, device: str, pin_memory: bool = False):
        for name, vector in self._embeddings.items():
<<<<<<< HEAD
            self._embeddings[name] = vector.to(device)
=======
            if str(vector.device) != str(device):
                if pin_memory:
                    self._embeddings[name] = vector.to(
                        device, non_blocking=True
                    ).pin_memory()
                else:
                    self._embeddings[name] = vector.to(device, non_blocking=True)
>>>>>>> 3c93339f

    def clear_embeddings(self, embedding_names: List[str] = None):
        if embedding_names is None:
            self._embeddings: Dict = {}
        else:
            for name in embedding_names:
                if name in self._embeddings.keys():
                    del self._embeddings[name]

    def get_embedding(self) -> torch.tensor:
        embeddings = [
            self._embeddings[embed] for embed in sorted(self._embeddings.keys())
        ]

        if embeddings:
            return torch.cat(embeddings, dim=0)

        return torch.tensor([], device=flair.device)

    def get_subembedding(self, names: List[str]) -> torch.tensor:
        embeddings = [self._embeddings[embed] for embed in sorted(names)]

        if embeddings:
            return torch.cat(embeddings, dim=0)

        return torch.Tensor()

    @property
    def start_position(self) -> int:
        return self.start_pos

    @property
    def end_position(self) -> int:
        return self.end_pos

    @property
    def embedding(self):
        return self.get_embedding()

    def __str__(self) -> str:
        return (
            "Token: {} {}".format(self.idx, self.text)
            if self.idx is not None
            else "Token: {}".format(self.text)
        )

    def __repr__(self) -> str:
        return (
            "Token: {} {}".format(self.idx, self.text)
            if self.idx is not None
            else "Token: {}".format(self.text)
        )


class Span:
    """
    This class represents one textual span consisting of Tokens. A span may have a tag.
    """

    def __init__(self, tokens: List[Token], tag: str = None, score=1.0):
        self.tokens = tokens
        self.tag = tag
        self.score = score
        self.start_pos = None
        self.end_pos = None

        if tokens:
            self.start_pos = tokens[0].start_position
            self.end_pos = tokens[len(tokens) - 1].end_position

    @property
    def text(self) -> str:
        return " ".join([t.text for t in self.tokens])

    def to_original_text(self) -> str:
        pos = self.tokens[0].start_pos
        if pos is None:
            return " ".join([t.text for t in self.tokens])
        str = ""
        for t in self.tokens:
            while t.start_pos != pos:
                str += " "
                pos += 1

            str += t.text
            pos += len(t.text)

        return str

    def to_dict(self):
        return {
            "text": self.to_original_text(),
            "start_pos": self.start_pos,
            "end_pos": self.end_pos,
            "type": self.tag,
            "confidence": self.score,
        }

    def __str__(self) -> str:
        ids = ",".join([str(t.idx) for t in self.tokens])
        return (
            '{}-span [{}]: "{}"'.format(self.tag, ids, self.text)
            if self.tag is not None
            else 'span [{}]: "{}"'.format(ids, self.text)
        )

    def __repr__(self) -> str:
        ids = ",".join([str(t.idx) for t in self.tokens])
        return (
            '<{}-span ({}): "{}">'.format(self.tag, ids, self.text)
            if self.tag is not None
            else '<span ({}): "{}">'.format(ids, self.text)
        )


def space_tokenizer(text: str) -> List[Token]:
    """
    Tokenizer based on space character only.
    """
    tokens: List[Token] = []
    word = ""
    index = -1
    for index, char in enumerate(text):
        if char == " ":
            if len(word) > 0:
                start_position = index - len(word)
                tokens.append(
                    Token(
                        text=word, start_position=start_position, whitespace_after=True
                    )
                )

            word = ""
        else:
            word += char
    # increment for last token in sentence if not followed by whitespace
    index += 1
    if len(word) > 0:
        start_position = index - len(word)
        tokens.append(
            Token(text=word, start_position=start_position, whitespace_after=False)
        )
    return tokens


def segtok_tokenizer(text: str) -> List[Token]:
    """
    Tokenizer using segtok, a third party library dedicated to rules-based Indo-European languages.
    https://github.com/fnl/segtok
    """
    tokens: List[Token] = []

    words: List[str] = []
    sentences = split_single(text)
    for sentence in sentences:
        contractions = split_contractions(word_tokenizer(sentence))
        words.extend(contractions)

    # determine offsets for whitespace_after field
    index = text.index
    current_offset = 0
    previous_word_offset = -1
    previous_token = None
    for word in words:
        try:
            word_offset = index(word, current_offset)
            start_position = word_offset
        except:
            word_offset = previous_word_offset + 1
            start_position = (
                current_offset + 1 if current_offset > 0 else current_offset
            )

        token = Token(text=word, start_position=start_position, whitespace_after=True)
        tokens.append(token)

        if (previous_token is not None) and word_offset - 1 == previous_word_offset:
            previous_token.whitespace_after = False

        current_offset = word_offset + len(word)
        previous_word_offset = current_offset - 1
        previous_token = token

    return tokens


def build_spacy_tokenizer(model) -> Callable[[str], List[Token]]:
    """
    Wrap Spacy model to build a tokenizer for the Sentence class.
    :param model a Spacy V2 model
    :return a tokenizer function to provide to Sentence class constructor
    """
    try:
        from spacy.language import Language
        from spacy.tokens.doc import Doc
        from spacy.tokens.token import Token as SpacyToken
    except ImportError:
        raise ImportError(
            "Please install Spacy v2.0 or better before using the Spacy tokenizer, otherwise you can use segtok_tokenizer as advanced tokenizer."
        )

    model: Language = model

    def tokenizer(text: str) -> List[Token]:
        doc: Doc = model.make_doc(text)
        previous_token = None
        tokens: List[Token] = []
        for word in doc:
            word: SpacyToken = word
            token = Token(
                text=word.text, start_position=word.idx, whitespace_after=True
            )
            tokens.append(token)

            if (previous_token is not None) and (
                token.start_pos - 1
                == previous_token.start_pos + len(previous_token.text)
            ):
                previous_token.whitespace_after = False

            previous_token = token
        return tokens

    return tokenizer


class Sentence(DataPoint):
    """
       A Sentence is a list of Tokens and is used to represent a sentence or text fragment.
    """

    def __init__(
        self,
        text: str = None,
        use_tokenizer: Union[bool, Callable[[str], List[Token]]] = space_tokenizer,
        labels: Union[List[Label], List[str]] = None,
        language_code: str = None,
    ):
        """
        Class to hold all meta related to a text (tokens, predictions, language code, ...)
        :param text: original string
        :param use_tokenizer: a custom tokenizer (default is space based tokenizer,
        more advanced options are segtok_tokenizer to use segtok or build_spacy_tokenizer to use Spacy library
        if available). Check the code of space_tokenizer to implement your own (if you need it).
        If instead of providing a function, this parameter is just set to True, segtok will be used.
        :param labels:
        :param language_code:
        """
        super(Sentence, self).__init__()

        self.tokens: List[Token] = []

        self.labels: List[Label] = []
        if labels is not None:
            self.add_labels(labels)

        self._embeddings: Dict = {}

        self.language_code: str = language_code

        tokenizer = use_tokenizer
        if type(use_tokenizer) == bool:
            tokenizer = segtok_tokenizer if use_tokenizer else space_tokenizer

        # if text is passed, instantiate sentence with tokens (words)
        if text is not None:
            [self.add_token(token) for token in tokenizer(text)]

        # log a warning if the dataset is empty
        if text == "":
            log.warn(
                "ACHTUNG: An empty Sentence was created! Are there empty strings in your dataset?"
            )

        self.tokenized = None

    def get_token(self, token_id: int) -> Token:
        for token in self.tokens:
            if token.idx == token_id:
                return token

    def add_token(self, token: Union[Token, str]):

        if type(token) is str:
            token = Token(token)

        self.tokens.append(token)

        # set token idx if not set
        token.sentence = self
        if token.idx is None:
            token.idx = len(self.tokens)

    def get_spans(self, tag_type: str, min_score=-1) -> List[Span]:

        spans: List[Span] = []

        current_span = []

        tags = defaultdict(lambda: 0.0)

        previous_tag_value: str = "O"
        for token in self:

            tag: Label = token.get_tag(tag_type)
            tag_value = tag.value

            # non-set tags are OUT tags
            if tag_value == "" or tag_value == "O":
                tag_value = "O-"

            # anything that is not a BIOES tag is a SINGLE tag
            if tag_value[0:2] not in ["B-", "I-", "O-", "E-", "S-"]:
                tag_value = "S-" + tag_value

            # anything that is not OUT is IN
            in_span = False
            if tag_value[0:2] not in ["O-"]:
                in_span = True

            # single and begin tags start a new span
            starts_new_span = False
            if tag_value[0:2] in ["B-", "S-"]:
                starts_new_span = True

            if (
                previous_tag_value[0:2] in ["S-"]
                and previous_tag_value[2:] != tag_value[2:]
                and in_span
            ):
                starts_new_span = True

            if (starts_new_span or not in_span) and len(current_span) > 0:
                scores = [t.get_tag(tag_type).score for t in current_span]
                span_score = sum(scores) / len(scores)
                if span_score > min_score:
                    spans.append(
                        Span(
                            current_span,
                            tag=sorted(
                                tags.items(), key=lambda k_v: k_v[1], reverse=True
                            )[0][0],
                            score=span_score,
                        )
                    )
                current_span = []
                tags = defaultdict(lambda: 0.0)

            if in_span:
                current_span.append(token)
                weight = 1.1 if starts_new_span else 1.0
                tags[tag_value[2:]] += weight

            # remember previous tag
            previous_tag_value = tag_value

        if len(current_span) > 0:
            scores = [t.get_tag(tag_type).score for t in current_span]
            span_score = sum(scores) / len(scores)
            if span_score > min_score:
                spans.append(
                    Span(
                        current_span,
                        tag=sorted(tags.items(), key=lambda k_v: k_v[1], reverse=True)[
                            0
                        ][0],
                        score=span_score,
                    )
                )

        return spans

    def add_label(self, label: Union[Label, str]):
        if type(label) is Label:
            self.labels.append(label)

        elif type(label) is str:
            self.labels.append(Label(label))

    def add_labels(self, labels: Union[List[Label], List[str]]):
        for label in labels:
            self.add_label(label)

    def get_label_names(self) -> List[str]:
        return [label.value for label in self.labels]

    @property
    def embedding(self):
        return self.get_embedding()

    def set_embedding(self, name: str, vector: torch.tensor):
        device = flair.device
        if len(self._embeddings.keys()) > 0:
            device = next(iter(self._embeddings.values())).device
        self._embeddings[name] = vector.to(device, non_blocking=True)

    def get_embedding(self) -> torch.tensor:
        embeddings = []
        for embed in sorted(self._embeddings.keys()):
            embedding = self._embeddings[embed]
            embeddings.append(embedding)

        if embeddings:
            return torch.cat(embeddings, dim=0)

        return torch.Tensor()

    def to(self, device: str, pin_memory: bool = False):

        # move sentence embeddings to device
        for name, vector in self._embeddings.items():
            if str(vector.device) != str(device):
                if pin_memory:
                    self._embeddings[name] = vector.to(
                        device, non_blocking=True
                    ).pin_memory()
                else:
                    self._embeddings[name] = vector.to(device, non_blocking=True)

        # move token embeddings to device
        for token in self:
            token.to(device, pin_memory)

    def clear_embeddings(self, embedding_names: List[str] = None):

        # clear sentence embeddings
        if embedding_names is None:
            self._embeddings: Dict = {}
        else:
            for name in embedding_names:
                if name in self._embeddings.keys():
                    del self._embeddings[name]

        # clear token embeddings
        for token in self:
            token.clear_embeddings(embedding_names)

    def to_tagged_string(self, main_tag=None) -> str:
        list = []
        for token in self.tokens:
            list.append(token.text)

            tags: List[str] = []
            for tag_type in token.tags.keys():

                if main_tag is not None and main_tag != tag_type:
                    continue

                if (
                    token.get_tag(tag_type).value == ""
                    or token.get_tag(tag_type).value == "O"
                ):
                    continue
                tags.append(token.get_tag(tag_type).value)
            all_tags = "<" + "/".join(tags) + ">"
            if all_tags != "<>":
                list.append(all_tags)
        return " ".join(list)

    def to_tokenized_string(self) -> str:

        if self.tokenized is None:
            self.tokenized = " ".join([t.text for t in self.tokens])

        return self.tokenized

    def to_plain_string(self):
        plain = ""
        for token in self.tokens:
            plain += token.text
            if token.whitespace_after:
                plain += " "
        return plain.rstrip()

    def convert_tag_scheme(self, tag_type: str = "ner", target_scheme: str = "iob"):

        tags: List[Label] = []
        for token in self.tokens:
            tags.append(token.get_tag(tag_type))

        if target_scheme == "iob":
            iob2(tags)

        if target_scheme == "iobes":
            iob2(tags)
            tags = iob_iobes(tags)

        for index, tag in enumerate(tags):
            self.tokens[index].add_tag(tag_type, tag)

    def infer_space_after(self):
        """
        Heuristics in case you wish to infer whitespace_after values for tokenized text. This is useful for some old NLP
        tasks (such as CoNLL-03 and CoNLL-2000) that provide only tokenized data with no info of original whitespacing.
        :return:
        """
        last_token = None
        quote_count: int = 0
        # infer whitespace after field

        for token in self.tokens:
            if token.text == '"':
                quote_count += 1
                if quote_count % 2 != 0:
                    token.whitespace_after = False
                elif last_token is not None:
                    last_token.whitespace_after = False

            if last_token is not None:

                if token.text in [".", ":", ",", ";", ")", "n't", "!", "?"]:
                    last_token.whitespace_after = False

                if token.text.startswith("'"):
                    last_token.whitespace_after = False

            if token.text in ["("]:
                token.whitespace_after = False

            last_token = token
        return self

    def to_original_text(self) -> str:
        if len(self.tokens) > 0 and (self.tokens[0].start_pos is None):
            return " ".join([t.text for t in self.tokens])
        str = ""
        pos = 0
        for t in self.tokens:
            while t.start_pos != pos:
                str += " "
                pos += 1

            str += t.text
            pos += len(t.text)

        return str

    def to_dict(self, tag_type: str = None):
        labels = []
        entities = []

        if tag_type:
            entities = [span.to_dict() for span in self.get_spans(tag_type)]
        if self.labels:
            labels = [l.to_dict() for l in self.labels]

        return {"text": self.to_original_text(), "labels": labels, "entities": entities}

    def __getitem__(self, idx: int) -> Token:
        return self.tokens[idx]

    def __iter__(self):
        return iter(self.tokens)

    def __repr__(self):
        return 'Sentence: "{}" - {} Tokens'.format(
            " ".join([t.text for t in self.tokens]), len(self)
        )

    def __copy__(self):
        s = Sentence()
        for token in self.tokens:
            nt = Token(token.text)
            for tag_type in token.tags:
                nt.add_tag(
                    tag_type,
                    token.get_tag(tag_type).value,
                    token.get_tag(tag_type).score,
                )

            s.add_token(nt)
        return s

    def __str__(self) -> str:

        if self.labels:
            return f'Sentence: "{self.to_tokenized_string()}" - {len(self)} Tokens - Labels: {self.labels} '
        else:
            return f'Sentence: "{self.to_tokenized_string()}" - {len(self)} Tokens'

    def __len__(self) -> int:
        return len(self.tokens)

    def get_language_code(self) -> str:
        if self.language_code is None:
            import langdetect

            try:
                self.language_code = langdetect.detect(self.to_plain_string())
            except:
                self.language_code = "en"

        return self.language_code


class Image(DataPoint):
    def __init__(self, data=None, imageURL=None):
        self.data = data
        self._embeddings: Dict = {}
        self.imageURL = imageURL

    @property
    def embedding(self):
        return self.get_embedding()

    def __str__(self):

        image_repr = self.data.size() if self.data else ""
        image_url = self.imageURL if self.imageURL else ""

        return f"Image: {image_repr} {image_url}"

    def get_embedding(self) -> torch.tensor:
        embeddings = [
            self._embeddings[embed] for embed in sorted(self._embeddings.keys())
        ]

        if embeddings:
            return torch.cat(embeddings, dim=0)

        return torch.tensor([], device=flair.device)

    def set_embedding(self, name: str, vector: torch.tensor):
        device = flair.device
        if len(self._embeddings.keys()) > 0:
            device = next(iter(self._embeddings.values())).device
        self._embeddings[name] = vector.to(device, non_blocking=True)

    def to(self, device: str, pin_memory: bool = False):
        for name, vector in self._embeddings.items():
            if str(vector.device) != str(device):
                if pin_memory:
                    self._embeddings[name] = vector.to(
                        device, non_blocking=True
                    ).pin_memory()
                else:
                    self._embeddings[name] = vector.to(device, non_blocking=True)

    def clear_embeddings(self, embedding_names: List[str] = None):
        if embedding_names is None:
            self._embeddings: Dict = {}
        else:
            for name in embedding_names:
                if name in self._embeddings.keys():
                    del self._embeddings[name]


class FlairDataset(Dataset):
    @abstractmethod
    def is_in_memory(self) -> bool:
        pass


class Corpus:
    def __init__(
        self,
        train: FlairDataset,
        dev: FlairDataset,
        test: FlairDataset,
        name: str = "corpus",
    ):
        self._train: FlairDataset = train
        self._dev: FlairDataset = dev
        self._test: FlairDataset = test
        self.name: str = name

    @property
    def train(self) -> FlairDataset:
        return self._train

    @property
    def dev(self) -> FlairDataset:
        return self._dev

    @property
    def test(self) -> FlairDataset:
        return self._test

    def downsample(self, percentage: float = 0.1, only_downsample_train=False):

        self._train = self._downsample_to_proportion(self.train, percentage)
        if not only_downsample_train:
            self._dev = self._downsample_to_proportion(self.dev, percentage)
            self._test = self._downsample_to_proportion(self.test, percentage)

        return self

    def filter_empty_sentences(self):
        log.info("Filtering empty sentences")
        self._train = Corpus._filter_empty_sentences(self._train)
        self._test = Corpus._filter_empty_sentences(self._test)
        self._dev = Corpus._filter_empty_sentences(self._dev)
        log.info(self)

    @staticmethod
    def _filter_empty_sentences(dataset) -> Dataset:

        # find out empty sentence indices
        empty_sentence_indices = []
        non_empty_sentence_indices = []
        index = 0

        from flair.datasets import DataLoader

        for batch in DataLoader(dataset):
            for sentence in batch:
                if len(sentence) == 0:
                    empty_sentence_indices.append(index)
                else:
                    non_empty_sentence_indices.append(index)
                index += 1

        # create subset of non-empty sentence indices
        subset = Subset(dataset, non_empty_sentence_indices)

        return subset

    def make_vocab_dictionary(self, max_tokens=-1, min_freq=1) -> Dictionary:
        """
        Creates a dictionary of all tokens contained in the corpus.
        By defining `max_tokens` you can set the maximum number of tokens that should be contained in the dictionary.
        If there are more than `max_tokens` tokens in the corpus, the most frequent tokens are added first.
        If `min_freq` is set the a value greater than 1 only tokens occurring more than `min_freq` times are considered
        to be added to the dictionary.
        :param max_tokens: the maximum number of tokens that should be added to the dictionary (-1 = take all tokens)
        :param min_freq: a token needs to occur at least `min_freq` times to be added to the dictionary (-1 = there is no limitation)
        :return: dictionary of tokens
        """
        tokens = self._get_most_common_tokens(max_tokens, min_freq)

        vocab_dictionary: Dictionary = Dictionary()
        for token in tokens:
            vocab_dictionary.add_item(token)

        return vocab_dictionary

    def _get_most_common_tokens(self, max_tokens, min_freq) -> List[str]:
        tokens_and_frequencies = Counter(self._get_all_tokens())
        tokens_and_frequencies = tokens_and_frequencies.most_common()

        tokens = []
        for token, freq in tokens_and_frequencies:
            if (min_freq != -1 and freq < min_freq) or (
                max_tokens != -1 and len(tokens) == max_tokens
            ):
                break
            tokens.append(token)
        return tokens

    def _get_all_tokens(self) -> List[str]:
        tokens = list(map((lambda s: s.tokens), self.train))
        tokens = [token for sublist in tokens for token in sublist]
        return list(map((lambda t: t.text), tokens))

    def _downsample_to_proportion(self, dataset: Dataset, proportion: float):

        sampled_size: int = round(len(dataset) * proportion)
        splits = random_split(dataset, [len(dataset) - sampled_size, sampled_size])
        return splits[1]

    def obtain_statistics(
        self, tag_type: str = None, pretty_print: bool = True
    ) -> dict:
        """
        Print statistics about the class distribution (only labels of sentences are taken into account) and sentence
        sizes.
        """
        json_string = {
            "TRAIN": self._obtain_statistics_for(self.train, "TRAIN", tag_type),
            "TEST": self._obtain_statistics_for(self.test, "TEST", tag_type),
            "DEV": self._obtain_statistics_for(self.dev, "DEV", tag_type),
        }
        if pretty_print:
            import json

            json_string = json.dumps(json_string, indent=4)
        return json_string

    @staticmethod
    def _obtain_statistics_for(sentences, name, tag_type) -> dict:
        if len(sentences) == 0:
            return {}

        classes_to_count = Corpus._get_class_to_count(sentences)
        tags_to_count = Corpus._get_tag_to_count(sentences, tag_type)
        tokens_per_sentence = Corpus._get_tokens_per_sentence(sentences)

        label_size_dict = {}
        for l, c in classes_to_count.items():
            label_size_dict[l] = c

        tag_size_dict = {}
        for l, c in tags_to_count.items():
            tag_size_dict[l] = c

        return {
            "dataset": name,
            "total_number_of_documents": len(sentences),
            "number_of_documents_per_class": label_size_dict,
            "number_of_tokens_per_tag": tag_size_dict,
            "number_of_tokens": {
                "total": sum(tokens_per_sentence),
                "min": min(tokens_per_sentence),
                "max": max(tokens_per_sentence),
                "avg": sum(tokens_per_sentence) / len(sentences),
            },
        }

    @staticmethod
    def _get_tokens_per_sentence(sentences):
        return list(map(lambda x: len(x.tokens), sentences))

    @staticmethod
    def _get_class_to_count(sentences):
        class_to_count = defaultdict(lambda: 0)
        for sent in sentences:
            for label in sent.labels:
                class_to_count[label.value] += 1
        return class_to_count

    @staticmethod
    def _get_tag_to_count(sentences, tag_type):
        tag_to_count = defaultdict(lambda: 0)
        for sent in sentences:
            for word in sent.tokens:
                if tag_type in word.tags:
                    label = word.tags[tag_type]
                    tag_to_count[label.value] += 1
        return tag_to_count

    def __str__(self) -> str:
        return "Corpus: %d train + %d dev + %d test sentences" % (
            len(self.train),
            len(self.dev),
            len(self.test),
        )

    def make_label_dictionary(self) -> Dictionary:
        """
        Creates a dictionary of all labels assigned to the sentences in the corpus.
        :return: dictionary of labels
        """
        label_dictionary: Dictionary = Dictionary(add_unk=False)
        label_dictionary.multi_label = False

        from flair.datasets import DataLoader

        loader = DataLoader(self.train, batch_size=1)

        log.info("Computing label dictionary. Progress:")
        for batch in Tqdm.tqdm(iter(loader)):

            for sentence in batch:

                for label in sentence.labels:
                    label_dictionary.add_item(label.value)

                if not label_dictionary.multi_label:
                    if len(sentence.labels) > 1:
                        label_dictionary.multi_label = True

        log.info(label_dictionary.idx2item)

        return label_dictionary

    def get_label_distribution(self):
        class_to_count = defaultdict(lambda: 0)
        for sent in self.train:
            for label in sent.labels:
                class_to_count[label.value] += 1
        return class_to_count

    def get_all_sentences(self) -> Dataset:
        return ConcatDataset([self.train, self.dev, self.test])

    def make_tag_dictionary(self, tag_type: str) -> Dictionary:

        # Make the tag dictionary
        tag_dictionary: Dictionary = Dictionary()
        tag_dictionary.add_item("O")
        for sentence in self.get_all_sentences():
            for token in sentence.tokens:
                tag_dictionary.add_item(token.get_tag(tag_type).value)
        tag_dictionary.add_item("<START>")
        tag_dictionary.add_item("<STOP>")
        return tag_dictionary


class MultiCorpus(Corpus):
    def __init__(self, corpora: List[Corpus], name: str = "multicorpus"):
        self.corpora: List[Corpus] = corpora

        super(MultiCorpus, self).__init__(
            ConcatDataset([corpus.train for corpus in self.corpora]),
            ConcatDataset([corpus.dev for corpus in self.corpora]),
            ConcatDataset([corpus.test for corpus in self.corpora]),
            name=name,
        )

    def __str__(self):
        return "\n".join([str(corpus) for corpus in self.corpora])


def iob2(tags):
    """
    Check that tags have a valid IOB format.
    Tags in IOB1 format are converted to IOB2.
    """
    for i, tag in enumerate(tags):
        if tag.value == "O":
            continue
        split = tag.value.split("-")
        if len(split) != 2 or split[0] not in ["I", "B"]:
            return False
        if split[0] == "B":
            continue
        elif i == 0 or tags[i - 1].value == "O":  # conversion IOB1 to IOB2
            tags[i].value = "B" + tag.value[1:]
        elif tags[i - 1].value[1:] == tag.value[1:]:
            continue
        else:  # conversion IOB1 to IOB2
            tags[i].value = "B" + tag.value[1:]
    return True


def iob_iobes(tags):
    """
    IOB -> IOBES
    """
    new_tags = []
    for i, tag in enumerate(tags):
        if tag.value == "O":
            new_tags.append(tag.value)
        elif tag.value.split("-")[0] == "B":
            if i + 1 != len(tags) and tags[i + 1].value.split("-")[0] == "I":
                new_tags.append(tag.value)
            else:
                new_tags.append(tag.value.replace("B-", "S-"))
        elif tag.value.split("-")[0] == "I":
            if i + 1 < len(tags) and tags[i + 1].value.split("-")[0] == "I":
                new_tags.append(tag.value)
            else:
                new_tags.append(tag.value.replace("I-", "E-"))
        else:
            raise Exception("Invalid IOB format!")
    return new_tags<|MERGE_RESOLUTION|>--- conflicted
+++ resolved
@@ -241,9 +241,6 @@
 
     def to(self, device: str, pin_memory: bool = False):
         for name, vector in self._embeddings.items():
-<<<<<<< HEAD
-            self._embeddings[name] = vector.to(device)
-=======
             if str(vector.device) != str(device):
                 if pin_memory:
                     self._embeddings[name] = vector.to(
@@ -251,7 +248,6 @@
                     ).pin_memory()
                 else:
                     self._embeddings[name] = vector.to(device, non_blocking=True)
->>>>>>> 3c93339f
 
     def clear_embeddings(self, embedding_names: List[str] = None):
         if embedding_names is None:
