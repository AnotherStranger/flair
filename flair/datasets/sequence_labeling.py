import logging
import re
import os
import shutil
from pathlib import Path
from typing import Union, Dict, List

import flair
from flair.data import Corpus, MultiCorpus, FlairDataset, Sentence, Token
from flair.datasets.base import find_train_dev_test_files
from flair.file_utils import cached_path, unpack_file , unzip_file

log = logging.getLogger("flair")


class ColumnCorpus(Corpus):
    def __init__(
            self,
            data_folder: Union[str, Path],
            column_format: Dict[int, str],
            train_file=None,
            test_file=None,
            dev_file=None,
            tag_to_bioes=None,
            tag_to_bio2=None,
            column_delimiter: str = r"\s+",
            comment_symbol: str = None,
            encoding: str = "utf-8",
            document_separator_token: str = None,
            skip_first_line: bool = False,
            in_memory: bool = True,
            label_name_map: Dict[str, str] = None,
            autofind_splits: bool = True,
            **corpusargs,
    ):
        """
        Instantiates a Corpus from CoNLL column-formatted task data such as CoNLL03 or CoNLL2000.
        :param data_folder: base folder with the task data
        :param column_format: a map specifying the column format
        :param train_file: the name of the train file
        :param test_file: the name of the test file
        :param dev_file: the name of the dev file, if None, dev data is sampled from train
        :param tag_to_bioes: whether to convert to BIOES tagging scheme
        :param column_delimiter: default is to split on any separatator, but you can overwrite for instance with "\t"
        to split only on tabs
        :param comment_symbol: if set, lines that begin with this symbol are treated as comments
        :param document_separator_token: If provided, sentences that function as document boundaries are so marked
        :param skip_first_line: set to True if your dataset has a header line
        :param in_memory: If set to True, the dataset is kept in memory as Sentence objects, otherwise does disk reads
        :return: a Corpus with annotated train, dev and test data
        :param label_name_map: Optionally map tag names to different schema.
        """

        # find train, dev and test files if not specified
        dev_file, test_file, train_file = \
            find_train_dev_test_files(data_folder, dev_file, test_file, train_file, autofind_splits)

        # get train data
        train = ColumnDataset(
            train_file,
            column_format,
            tag_to_bioes,
            tag_to_bio2,
            encoding=encoding,
            comment_symbol=comment_symbol,
            column_delimiter=column_delimiter,
            in_memory=in_memory,
            document_separator_token=document_separator_token,
            skip_first_line=skip_first_line,
            label_name_map=label_name_map,
        ) if train_file is not None else None

        # read in test file if exists
        test = ColumnDataset(
            test_file,
            column_format,
            tag_to_bioes,
            tag_to_bio2,
            encoding=encoding,
            comment_symbol=comment_symbol,
            column_delimiter=column_delimiter,
            in_memory=in_memory,
            document_separator_token=document_separator_token,
            skip_first_line=skip_first_line,
            label_name_map=label_name_map,
        ) if test_file is not None else None

        # read in dev file if exists
        dev = ColumnDataset(
            dev_file,
            column_format,
            tag_to_bioes,
            tag_to_bio2,
            encoding=encoding,
            comment_symbol=comment_symbol,
            column_delimiter=column_delimiter,
            in_memory=in_memory,
            document_separator_token=document_separator_token,
            skip_first_line=skip_first_line,
            label_name_map=label_name_map,
        ) if dev_file is not None else None

        super(ColumnCorpus, self).__init__(train, dev, test, name=str(data_folder), **corpusargs)


class ColumnDataset(FlairDataset):
    # special key for space after
    SPACE_AFTER_KEY = "space-after"

    def __init__(
            self,
            path_to_column_file: Union[str, Path],
            column_name_map: Dict[int, str],
            tag_to_bioes: str = None,
            tag_to_bio2: str = None,
            column_delimiter: str = r"\s+",
            comment_symbol: str = None,
            in_memory: bool = True,
            document_separator_token: str = None,
            encoding: str = "utf-8",
            skip_first_line: bool = False,
            label_name_map: Dict[str, str] = None,
    ):
        """
        Instantiates a column dataset (typically used for sequence labeling or word-level prediction).
        :param path_to_column_file: path to the file with the column-formatted data
        :param column_name_map: a map specifying the column format
        :param tag_to_bioes: whether to convert to BIOES tagging scheme
        :param column_delimiter: default is to split on any separatator, but you can overwrite for instance with "\t"
        to split only on tabs
        :param comment_symbol: if set, lines that begin with this symbol are treated as comments
        :param in_memory: If set to True, the dataset is kept in memory as Sentence objects, otherwise does disk reads
        :param document_separator_token: If provided, sentences that function as document boundaries are so marked
        :param skip_first_line: set to True if your dataset has a header line
        :param label_name_map: Optionally map tag names to different schema.
        """
        if type(path_to_column_file) is str:
            path_to_column_file = Path(path_to_column_file)
        assert path_to_column_file.exists()
        self.path_to_column_file = path_to_column_file
        self.tag_to_bioes = tag_to_bioes
        self.tag_to_bio2 = tag_to_bio2
        self.column_name_map = column_name_map
        self.column_delimiter = column_delimiter
        self.comment_symbol = comment_symbol
        self.document_separator_token = document_separator_token
        self.label_name_map = label_name_map

        # store either Sentence objects in memory, or only file offsets
        self.in_memory = in_memory

        self.total_sentence_count: int = 0

        # most data sets have the token text in the first column, if not, pass 'text' as column
        self.text_column: int = 0
        for column in self.column_name_map:
            if column_name_map[column] == "text":
                self.text_column = column

        # determine encoding of text file
        self.encoding = encoding

        with open(str(self.path_to_column_file), encoding=self.encoding) as file:

            # skip first line if to selected
            if skip_first_line:
                file.readline()

            # option 1: read only sentence boundaries as offset positions
            if not self.in_memory:
                self.indices: List[int] = []

                line = file.readline()
                position = 0
                sentence_started = False
                while line:
                    if sentence_started and self.__line_completes_sentence(line):
                        self.indices.append(position)
                        position = file.tell()
                        sentence_started = False

                    elif not line.isspace():
                        sentence_started = True
                    line = file.readline()

                if sentence_started:
                    self.indices.append(position)

                self.total_sentence_count = len(self.indices)

<<<<<<< HEAD
            # option 2: keep everything in memory
            if self.in_memory:
                self.sentences: List[Sentence] = []
=======
                        if self.in_memory:
                            if self.tag_to_bio2 is not None:
                                sentence.convert_tag_scheme(
                                    tag_type=self.tag_to_bio2, target_scheme="iob"
                                )
                            if self.tag_to_bioes is not None:
                                sentence.convert_tag_scheme(
                                    tag_type=self.tag_to_bioes, target_scheme="iobes"
                                )
                            self.sentences.append(sentence)
                        else:
                            self.indices.append(position)
                            position = f.tell()
                        self.total_sentence_count += 1
                    sentence: Sentence = Sentence()
                    sentence_started = False

                elif self.in_memory:
                    token = self._parse_token(line)
                    if not line.isspace():
                        sentence.add_token(token)
                        sentence_started = True
>>>>>>> 4fe8ba8e

                # pointer to previous
                previous_sentence = None
                while True:
                    sentence = self._convert_lines_to_sentence(self._read_next_sentence(file))
                    if not sentence: break
                    sentence._previous_sentence = previous_sentence
                    sentence._next_sentence = None

                    if previous_sentence: previous_sentence._next_sentence = sentence

                    self.sentences.append(sentence)
                    previous_sentence = sentence

                self.total_sentence_count = len(self.sentences)

    def _read_next_sentence(self, file):
        lines = []
        line = file.readline()
        while line:
            if not line.isspace():
                lines.append(line)

            # if sentence ends, break
            if len(lines) > 0 and self.__line_completes_sentence(line):
                break

            line = file.readline()
        return lines

    def _convert_lines_to_sentence(self, lines):

        sentence: Sentence = Sentence()
        for line in lines:
            # skip comments
            if self.comment_symbol is not None and line.startswith(self.comment_symbol):
                continue

            # if sentence ends, convert and return
            if self.__line_completes_sentence(line):
                if len(sentence) > 0:
                    if self.tag_to_bio2 is not None:
                        sentence.convert_tag_scheme(
                            tag_type=self.tag_to_bio2, target_scheme="iob"
                        )
                    if self.tag_to_bioes is not None:
                        sentence.convert_tag_scheme(
                            tag_type=self.tag_to_bioes, target_scheme="iobes"
                        )
                    # check if this sentence is a document boundary
                    if sentence.to_original_text() == self.document_separator_token:
                        sentence.is_document_boundary = True
                    return sentence

            # otherwise, this line is a token. parse and add to sentence
            else:
                token = self._parse_token(line)
                sentence.add_token(token)

        # check if this sentence is a document boundary
        if sentence.to_original_text() == self.document_separator_token: sentence.is_document_boundary = True

        if self.tag_to_bio2 is not None:
            sentence.convert_tag_scheme(
                tag_type=self.tag_to_bio2, target_scheme="iob"
            )
        if self.tag_to_bioes is not None:
            sentence.convert_tag_scheme(
                tag_type=self.tag_to_bioes, target_scheme="iobes"
            )

        if len(sentence) > 0: return sentence

    def _parse_token(self, line: str) -> Token:
        fields: List[str] = re.split(self.column_delimiter, line.rstrip())
        token = Token(fields[self.text_column])
        for column in self.column_name_map:
            if len(fields) > column:
                if column != self.text_column and self.column_name_map[column] != self.SPACE_AFTER_KEY:
                    task = self.column_name_map[column]  # for example 'pos'
                    tag = fields[column]
                    if tag.count("-") >= 1:  # tag with prefix, for example tag='B-OBJ'
                        split_at_first_hyphen = tag.split("-", 1)
                        tagging_format_prefix = split_at_first_hyphen[0]
                        tag_without_tagging_format = split_at_first_hyphen[1]
                        if self.label_name_map and tag_without_tagging_format in self.label_name_map.keys():
                            tag = tagging_format_prefix + "-" + self.label_name_map[tag_without_tagging_format].replace(
                                "-", " ")  # for example, transforming 'B-OBJ' to 'B-part-of-speech-object'
                    else:  # tag without prefix, for example tag='PPER'
                        if self.label_name_map and tag in self.label_name_map.keys():
                            tag = self.label_name_map[tag].replace("-",
                                                                   " ")  # for example, transforming 'PPER' to 'person'
                    token.add_label(task, tag)
                if self.column_name_map[column] == self.SPACE_AFTER_KEY and fields[column] == '-':
                    token.whitespace_after = False
        return token

    def __line_completes_sentence(self, line: str) -> bool:
        sentence_completed = line.isspace() or line == ''
        return sentence_completed

    def is_in_memory(self) -> bool:
        return self.in_memory

    def __len__(self):
        return self.total_sentence_count

    def __getitem__(self, index: int = 0) -> Sentence:

        # if in memory, retrieve parsed sentence
        if self.in_memory:
            sentence = self.sentences[index]

        # else skip to position in file where sentence begins
        else:
            with open(str(self.path_to_column_file), encoding=self.encoding) as file:
                file.seek(self.indices[index])
                sentence = self._convert_lines_to_sentence(self._read_next_sentence(file))

<<<<<<< HEAD
=======
                    if self.__line_completes_sentence(line):
                        if len(sentence) > 0:
                            if self.tag_to_bio2 is not None:
                                sentence.convert_tag_scheme(
                                    tag_type=self.tag_to_bio2, target_scheme="iob"
                                )
                            if self.tag_to_bioes is not None:
                                sentence.convert_tag_scheme(
                                    tag_type=self.tag_to_bioes, target_scheme="iobes"
                                )
                            return sentence
>>>>>>> 4fe8ba8e

            # set sentence context using partials
            sentence._position_in_dataset = (self, index)

        return sentence


class ANER_CORP(ColumnCorpus):
    def __init__(
            self,
            base_path: Union[str, Path] = None,
            tag_to_bioes: str = "ner",
            in_memory: bool = True,
            document_as_sequence: bool = False,
            **corpusargs,
    ):
        """
        Initialize a preprocessed version of the Arabic Named Entity Recognition Corpus (ANERCorp) dataset available
        from https://github.com/EmnamoR/Arabic-named-entity-recognition/blob/master/ANERCorp.rar.
        http://curtis.ml.cmu.edu/w/courses/index.php/ANERcorp
        Column order is swapped
        The first time you call this constructor it will automatically download the dataset.
        :param base_path: Default is None, meaning that corpus gets auto-downloaded and loaded. You can override this
        to point to a different folder but typically this should not be necessary.
        :param tag_to_bioes: NER by default, need not be changed, but you could also select 'pos' to predict
        POS tags instead
        :param in_memory: If True, keeps dataset in memory giving speedups in training.
        :param document_as_sequence: If True, all sentences of a document are read into a single Sentence object
        """
        if type(base_path) == str:
            base_path: Path = Path(base_path)

        # column format
        columns = {0: "text", 1: "ner"}

        # this dataset name
        dataset_name = self.__class__.__name__.lower()

        # default dataset folder is the cache root
        if not base_path:
            base_path = Path(flair.cache_root) / "datasets"
        data_folder = base_path / dataset_name

        # download data if necessary
        anercorp_path = "https://megantosh.s3.eu-central-1.amazonaws.com/ANERcorp/"
        # cached_path(f"{anercorp_path}test.txt", Path("datasets") / dataset_name)
        cached_path(f"{anercorp_path}train.txt", Path("datasets") / dataset_name)

        super(ANER_CORP, self).__init__(
            data_folder,
            columns,
            # tag_to_bioes=tag_to_bioes,
            encoding="utf-8",
            in_memory=in_memory,
            document_separator_token=None if not document_as_sequence else "-DOCSTART-",
            **corpusargs,
        )


class BIOFID(ColumnCorpus):
    def __init__(
            self,
            base_path: Union[str, Path] = None,
            tag_to_bioes: str = "ner",
            in_memory: bool = True,
            **corpusargs,
    ):
        if type(base_path) == str:
            base_path: Path = Path(base_path)

        # column format
        columns = {0: "text", 1: "lemma", 2: "pos", 3: "ner"}

        # this dataset name
        dataset_name = self.__class__.__name__.lower()

        # default dataset folder is the cache root
        if not base_path:
            base_path = Path(flair.cache_root) / "datasets"
        data_folder = base_path / dataset_name

        # download data if necessary
        biofid_path = "https://raw.githubusercontent.com/texttechnologylab/BIOfid/master/BIOfid-Dataset-NER/"
        cached_path(f"{biofid_path}train.conll", Path("datasets") / dataset_name)
        cached_path(f"{biofid_path}dev.conll", Path("datasets") / dataset_name)
        cached_path(f"{biofid_path}test.conll", Path("datasets") / dataset_name)

        super(BIOFID, self).__init__(
            data_folder, columns, tag_to_bioes=tag_to_bioes, in_memory=in_memory, **corpusargs,
        )


class BIOSCOPE(ColumnCorpus):
    def __init__(
            self,
            base_path: Union[str, Path] = None,
            in_memory: bool = True,
            **corpusargs,
    ):
        if type(base_path) == str:
            base_path: Path = Path(base_path)

        # column format
        columns = {0: "text", 1: "tag"}

        # this dataset name
        dataset_name = self.__class__.__name__.lower()

        # default dataset folder is the cache root
        if not base_path:
            base_path = Path(flair.cache_root) / "datasets"
        data_folder = base_path / dataset_name

        # download data if necessary
        bioscope_path = "https://raw.githubusercontent.com/whoisjones/BioScopeSequenceLabelingData/master/sequence_labeled/"
        cached_path(f"{bioscope_path}output.txt", Path("datasets") / dataset_name)

        super(BIOSCOPE, self).__init__(
            data_folder, columns, in_memory=in_memory, train_file="output.txt", **corpusargs,
        )


class CONLL_03(ColumnCorpus):
    def __init__(
            self,
            base_path: Union[str, Path] = None,
            tag_to_bioes: str = "ner",
            in_memory: bool = True,
            **corpusargs,
    ):
        """
        Initialize the CoNLL-03 corpus. This is only possible if you've manually downloaded it to your machine.
        Obtain the corpus from https://www.clips.uantwerpen.be/conll2003/ner/ and put the eng.testa, .testb, .train
        files in a folder called 'conll_03'. Then set the base_path parameter in the constructor to the path to the
        parent directory where the conll_03 folder resides.
        :param base_path: Path to the CoNLL-03 corpus (i.e. 'conll_03' folder) on your machine
        :param tag_to_bioes: NER by default, need not be changed, but you could also select 'pos' or 'np' to predict
        POS tags or chunks respectively
        :param in_memory: If True, keeps dataset in memory giving speedups in training.
        :param document_as_sequence: If True, all sentences of a document are read into a single Sentence object
        """
        if type(base_path) == str:
            base_path: Path = Path(base_path)

        # column format
        columns = {0: "text", 1: "pos", 2: "np", 3: "ner"}

        # this dataset name
        dataset_name = self.__class__.__name__.lower()

        # default dataset folder is the cache root
        if not base_path:
            base_path = Path(flair.cache_root) / "datasets"
        data_folder = base_path / dataset_name

        # check if data there
        if not data_folder.exists():
            log.warning("-" * 100)
            log.warning(f'WARNING: CoNLL-03 dataset not found at "{data_folder}".')
            log.warning(
                'Instructions for obtaining the data can be found here: https://www.clips.uantwerpen.be/conll2003/ner/"'
            )
            log.warning("-" * 100)

        super(CONLL_03, self).__init__(
            data_folder,
            columns,
            tag_to_bioes=tag_to_bioes,
            in_memory=in_memory,
            document_separator_token="-DOCSTART-",
            **corpusargs,
        )


class CONLL_03_GERMAN(ColumnCorpus):
    def __init__(
            self,
            base_path: Union[str, Path] = None,
            tag_to_bioes: str = "ner",
            in_memory: bool = True,
            **corpusargs,
    ):
        """
        Initialize the CoNLL-03 corpus for German. This is only possible if you've manually downloaded it to your machine.
        Obtain the corpus from https://www.clips.uantwerpen.be/conll2003/ner/ and put the respective files in a folder called
        'conll_03_german'. Then set the base_path parameter in the constructor to the path to the parent directory where
        the conll_03_german folder resides.
        :param base_path: Path to the CoNLL-03 corpus (i.e. 'conll_03_german' folder) on your machine
        :param tag_to_bioes: NER by default, need not be changed, but you could also select 'lemma', 'pos' or 'np' to predict
        word lemmas, POS tags or chunks respectively
        :param in_memory: If True, keeps dataset in memory giving speedups in training.
        :param document_as_sequence: If True, all sentences of a document are read into a single Sentence object
        """
        if type(base_path) == str:
            base_path: Path = Path(base_path)

        # column format
        columns = {0: "text", 1: "lemma", 2: "pos", 3: "np", 4: "ner"}

        # this dataset name
        dataset_name = self.__class__.__name__.lower()

        # default dataset folder is the cache root
        if not base_path:
            base_path = Path(flair.cache_root) / "datasets"
        data_folder = base_path / dataset_name

        # check if data there
        if not data_folder.exists():
            log.warning("-" * 100)
            log.warning(f'WARNING: CoNLL-03 dataset not found at "{data_folder}".')
            log.warning(
                'Instructions for obtaining the data can be found here: https://www.clips.uantwerpen.be/conll2003/ner/"'
            )
            log.warning("-" * 100)

        super(CONLL_03_GERMAN, self).__init__(
            data_folder,
            columns,
            tag_to_bioes=tag_to_bioes,
            in_memory=in_memory,
            document_separator_token="-DOCSTART-",
            **corpusargs,
        )


class CONLL_03_DUTCH(ColumnCorpus):
    def __init__(
            self,
            base_path: Union[str, Path] = None,
            tag_to_bioes: str = "ner",
            in_memory: bool = True,
            **corpusargs,
    ):
        """
        Initialize the CoNLL-03 corpus for Dutch. The first time you call this constructor it will automatically
        download the dataset.
        :param base_path: Default is None, meaning that corpus gets auto-downloaded and loaded. You can override this
        to point to a different folder but typically this should not be necessary.
        :param tag_to_bioes: NER by default, need not be changed, but you could also select 'pos' to predict
        POS tags instead
        :param in_memory: If True, keeps dataset in memory giving speedups in training.
        :param document_as_sequence: If True, all sentences of a document are read into a single Sentence object
        """
        if type(base_path) == str:
            base_path: Path = Path(base_path)

        # column format
        columns = {0: "text", 1: "pos", 2: "ner"}

        # this dataset name
        dataset_name = self.__class__.__name__.lower()

        # default dataset folder is the cache root
        if not base_path:
            base_path = Path(flair.cache_root) / "datasets"
        data_folder = base_path / dataset_name

        # download data if necessary
        conll_02_path = "https://www.clips.uantwerpen.be/conll2002/ner/data/"

        # download files if not present locally
        cached_path(f"{conll_02_path}ned.testa", data_folder / 'raw')
        cached_path(f"{conll_02_path}ned.testb", data_folder / 'raw')
        cached_path(f"{conll_02_path}ned.train", data_folder / 'raw')

        # we need to slightly modify the original files by adding some new lines after document separators
        train_data_file = data_folder / 'train.txt'
        if not train_data_file.is_file():
            self.__offset_docstarts(data_folder / 'raw' / "ned.train", data_folder / 'train.txt')
            self.__offset_docstarts(data_folder / 'raw' / "ned.testa", data_folder / 'dev.txt')
            self.__offset_docstarts(data_folder / 'raw' / "ned.testb", data_folder / 'test.txt')

        super(CONLL_03_DUTCH, self).__init__(
            data_folder,
            columns,
            train_file='train.txt',
            dev_file='dev.txt',
            test_file='test.txt',
            tag_to_bioes=tag_to_bioes,
            encoding="latin-1",
            in_memory=in_memory,
            document_separator_token="-DOCSTART-",
            **corpusargs,
        )
        
        
class STACKOVERFLOW_NER(ColumnCorpus):
    def __init__(
            self,
            base_path: Union[str, Path] = None,
            tag_to_bioes: str = "ner",
            in_memory: bool = True,
            document_as_sequence: bool = False,
            **corpusargs,
    ):
        """
        Initialize the STACKOVERFLOW_NER corpus. The first time you call this constructor it will automatically
        download the dataset.
        :param base_path: Default is None, meaning that corpus gets auto-downloaded and loaded. You can override this
        to point to a different folder but typically this should not be necessary.
        :param tag_to_bioes: NER by default, need not be changed, but you could also select 'pos' to predict
        POS tags instead
        :param in_memory: If True, keeps dataset in memory giving speedups in training.
        :param document_as_sequence: If True, all sentences of a document are read into a single Sentence object
        """
        if type(base_path) == str:
            base_path: Path = Path(base_path)


        """
        The Datasets are represented in the Conll format.
           In this format each line of the Dataset is in the following format:
           <word>+"\t"+<NE>"\t"+<word>+"\t"<markdown>
           The end of sentence is marked with an empty line.
           In each line NE represented the human annotated named entity 
           and <markdown> represented the code tags provided by the users who wrote the posts.
           """
        # column format
        columns = {0: "word", 1: "ner", 3: "markdown"}

        # this dataset name
        dataset_name = self.__class__.__name__.lower()

        # default dataset folder is the cache root
        if not base_path:
            base_path = Path(flair.cache_root) / "datasets"
        data_folder = base_path / dataset_name

        # download data if necessary
        STACKOVERFLOW_NER_path = "https://raw.githubusercontent.com/jeniyat/StackOverflowNER/master/resources/annotated_ner_data/StackOverflow/"
        cached_path(f"{STACKOVERFLOW_NER_path}train.txt", Path("datasets") / dataset_name)
        cached_path(f"{STACKOVERFLOW_NER_path}test.txt", Path("datasets") / dataset_name)
        cached_path(f"{STACKOVERFLOW_NER_path}dev.txt", Path("datasets") / dataset_name)
        #cached_path(f"{STACKOVERFLOW_NER_path}train_merged_labels.txt", Path("datasets") / dataset_name)

        super(STACKOVERFLOW_NER, self).__init__(
            data_folder,
            columns,
            tag_to_bioes=tag_to_bioes,
            encoding="utf-8",
            in_memory=in_memory,
            train_file="train.txt",
            test_file="test.txt",
            dev_file="dev.txt",
            **corpusargs,
        )

    @staticmethod
    def __offset_docstarts(file_in: Union[str, Path], file_out: Union[str, Path]):
        with open(file_in, 'r', encoding="latin-1") as f:
            lines = f.readlines()
        with open(file_out, 'w', encoding="latin-1") as f:
            for line in lines:
                f.write(line)
                if line.startswith('-DOCSTART-'):
                    f.write("\n")



class BUSINESS_HUN(ColumnCorpus):
    def __init__(
            self,
            base_path: Union[str, Path] = None,
            tag_to_bioes: str = "ner",
            in_memory: bool = True,
            document_as_sequence: bool = False,
            **corpusargs,
    ):
        """
        Initialize the NER Business corpus for Hungarian. The first time you call this constructor it will automatically
        download the dataset.
        :param base_path: Default is None, meaning that corpus gets auto-downloaded and loaded. You can override this
        to point to a different folder but typically this should not be necessary.
        :param tag_to_bioes: NER by default, need not be changed, but you could also select 'pos' to predict
        POS tags instead
        :param in_memory: If True, keeps dataset in memory giving speedups in training.
        :param document_as_sequence: If True, all sentences of a document are read into a single Sentence object
        """
        if type(base_path) == str:
            base_path: Path = Path(base_path)
        
        # column format
        columns = {0: "text", 1: "ner"}

        # this dataset name
        dataset_name = self.__class__.__name__.lower()

        # default dataset folder is the cache root
        if not base_path:
            base_path = Path(flair.cache_root) / "datasets"
        data_folder = base_path / dataset_name

        # If the extracted corpus file is not yet present in dir
        if not os.path.isfile(data_folder / 'hun_ner_corpus.txt'):
            # download zip if necessary
            hun_ner_path = "https://rgai.sed.hu/sites/rgai.sed.hu/files/business_NER.zip"
            path_to_zipped_corpus = cached_path(hun_ner_path, Path("datasets") / dataset_name)
            # extracted corpus is not present , so unpacking it.
            unpack_file(
                path_to_zipped_corpus , 
                data_folder,
                mode = "zip",
                keep= True 
                )
       
        super(BUSINESS_HUN, self).__init__(
            data_folder,
            columns,
            train_file='hun_ner_corpus.txt',
            column_delimiter= '\t' ,
            tag_to_bioes= tag_to_bioes,
            encoding="latin-1",
            in_memory=in_memory,
            label_name_map={'0': 'O'},
            document_separator_token=None if not document_as_sequence else "-DOCSTART-",
            **corpusargs,
        )


def add_IOB_tags(data_file: Union[str, Path], encoding: str = "utf8", ner_column: int = 1):
    """
Function that adds IOB tags if only chunk names are provided (e.g. words are tagged PER instead
of B-PER or I-PER). Replaces '0' with 'O' as the no-chunk tag since ColumnCorpus expects
the letter 'O'. Additionally it removes lines with no tags in the data file and can also
be used if the data is only partially IOB tagged.
Parameters
----------
data_file : Union[str, Path]
    Path to the data file.
encoding : str, optional
    Encoding used in open function. The default is "utf8".
ner_column : int, optional
    Specifies the ner-tagged column. The default is 1 (the second column).

"""

    def add_I_prefix(current_line: List[str], ner: int, tag: str):
        for i in range(0, len(current_line)):
            if i == 0:
                f.write(line_list[i])
            elif i == ner:
                f.write(' I-' + tag)
            else:
                f.write(' ' + current_line[i])
        f.write('\n')

    with open(file=data_file, mode='r', encoding=encoding) as f:
        lines = f.readlines()
    with open(file=data_file, mode='w', encoding=encoding) as f:
        pred = 'O'  # remembers ner tag of predecessing line
        for line in lines:
            line_list = line.split()
            if len(line_list) > 2:  # word with tags
                ner_tag = line_list[ner_column]
                if ner_tag in ['0', 'O']:  # no chunk
                    for i in range(0, len(line_list)):
                        if i == 0:
                            f.write(line_list[i])
                        elif i == ner_column:
                            f.write(' O')
                        else:
                            f.write(' ' + line_list[i])
                    f.write('\n')
                    pred = 'O'
                elif '-' not in ner_tag:  # no IOB tags
                    if pred == 'O':  # found a new chunk
                        add_I_prefix(line_list, ner_column, ner_tag)
                        pred = ner_tag
                    else:  # found further part of chunk or new chunk directly after old chunk
                        add_I_prefix(line_list, ner_column, ner_tag)
                        pred = ner_tag
                else:  # line already has IOB tag (tag contains '-')
                    f.write(line)
                    pred = ner_tag.split('-')[1]
            elif len(line_list) == 0:  # empty line
                f.write('\n')
                pred = 'O'


def add_IOB2_tags(data_file: Union[str, Path], encoding: str = "utf8"):
    """
Function that adds IOB2 tags if only chunk names are provided (e.g. words are tagged PER instead
of B-PER or I-PER). Replaces '0' with 'O' as the no-chunk tag since ColumnCorpus expects
the letter 'O'. Additionally it removes lines with no tags in the data file and can also
be used if the data is only partially IOB tagged.
Parameters
----------
data_file : Union[str, Path]
    Path to the data file.
encoding : str, optional
    Encoding used in open function. The default is "utf8".

"""
    with open(file=data_file, mode='r', encoding=encoding) as f:
        lines = f.readlines()
    with open(file=data_file, mode='w', encoding=encoding) as f:
        pred = 'O'  # remembers tag of predecessing line
        for line in lines:
            line_list = line.split()
            if len(line_list) == 2:  # word with tag
                word = line_list[0]
                tag = line_list[1]
                if tag in ['0', 'O']:  # no chunk
                    f.write(word + ' O\n')
                    pred = 'O'
                elif '-' not in tag:  # no IOB tags
                    if pred == 'O':  # found a new chunk
                        f.write(word + ' B-' + tag + '\n')
                        pred = tag
                    else:  # found further part of chunk or new chunk directly after old chunk
                        if pred == tag:
                            f.write(word + ' I-' + tag + '\n')
                        else:
                            f.write(word + ' B-' + tag + '\n')
                            pred = tag
                else:  # line already has IOB tag (tag contains '-')
                    f.write(line)
                    pred = tag.split('-')[1]
            elif len(line_list) == 0:  # empty line
                f.write('\n')
                pred = 'O'


class CONLL_03_SPANISH(ColumnCorpus):
    def __init__(
            self,
            base_path: Union[str, Path] = None,
            tag_to_bioes: str = "ner",
            in_memory: bool = True,
            **corpusargs,
    ):
        """
        Initialize the CoNLL-03 corpus for Spanish. The first time you call this constructor it will automatically
        download the dataset.
        :param base_path: Default is None, meaning that corpus gets auto-downloaded and loaded. You can override this
        to point to a different folder but typically this should not be necessary.
        :param tag_to_bioes: NER by default, should not be changed
        :param in_memory: If True, keeps dataset in memory giving speedups in training.
        :param document_as_sequence: If True, all sentences of a document are read into a single Sentence object
        """
        if type(base_path) == str:
            base_path: Path = Path(base_path)

        # column format
        columns = {0: "text", 1: "ner"}

        # this dataset name
        dataset_name = self.__class__.__name__.lower()

        # default dataset folder is the cache root
        if not base_path:
            base_path = Path(flair.cache_root) / "datasets"
        data_folder = base_path / dataset_name

        # download data if necessary
        conll_02_path = "https://www.clips.uantwerpen.be/conll2002/ner/data/"
        cached_path(f"{conll_02_path}esp.testa", Path("datasets") / dataset_name)
        cached_path(f"{conll_02_path}esp.testb", Path("datasets") / dataset_name)
        cached_path(f"{conll_02_path}esp.train", Path("datasets") / dataset_name)

        super(CONLL_03_SPANISH, self).__init__(
            data_folder,
            columns,
            tag_to_bioes=tag_to_bioes,
            encoding="latin-1",
            in_memory=in_memory,
            **corpusargs,
        )


class CONLL_2000(ColumnCorpus):
    def __init__(
            self,
            base_path: Union[str, Path] = None,
            tag_to_bioes: str = "np",
            in_memory: bool = True,
            **corpusargs,
    ):
        """
        Initialize the CoNLL-2000 corpus for English chunking.
        The first time you call this constructor it will automatically download the dataset.
        :param base_path: Default is None, meaning that corpus gets auto-downloaded and loaded. You can override this
        to point to a different folder but typically this should not be necessary.
        :param tag_to_bioes: 'np' by default, should not be changed, but you can set 'pos' instead to predict POS tags
        :param in_memory: If True, keeps dataset in memory giving speedups in training.
        """
        if type(base_path) == str:
            base_path: Path = Path(base_path)

        # column format
        columns = {0: "text", 1: "pos", 2: "np"}

        # this dataset name
        dataset_name = self.__class__.__name__.lower()

        # default dataset folder is the cache root
        if not base_path:
            base_path = Path(flair.cache_root) / "datasets"
        data_folder = base_path / dataset_name

        # download data if necessary
        conll_2000_path = "https://www.clips.uantwerpen.be/conll2000/chunking/"
        data_file = Path(flair.cache_root) / "datasets" / dataset_name / "train.txt"
        if not data_file.is_file():
            cached_path(
                f"{conll_2000_path}train.txt.gz", Path("datasets") / dataset_name
            )
            cached_path(
                f"{conll_2000_path}test.txt.gz", Path("datasets") / dataset_name
            )
            import gzip, shutil

            with gzip.open(
                    Path(flair.cache_root) / "datasets" / dataset_name / "train.txt.gz",
                    "rb",
            ) as f_in:
                with open(
                        Path(flair.cache_root) / "datasets" / dataset_name / "train.txt",
                        "wb",
                ) as f_out:
                    shutil.copyfileobj(f_in, f_out)
            with gzip.open(
                    Path(flair.cache_root) / "datasets" / dataset_name / "test.txt.gz", "rb"
            ) as f_in:
                with open(
                        Path(flair.cache_root) / "datasets" / dataset_name / "test.txt",
                        "wb",
                ) as f_out:
                    shutil.copyfileobj(f_in, f_out)

        super(CONLL_2000, self).__init__(
            data_folder, columns, tag_to_bioes=tag_to_bioes, in_memory=in_memory, **corpusargs,
        )


class DANE(ColumnCorpus):
    def __init__(
            self,
            base_path: Union[str, Path] = None,
            tag_to_bioes: str = "ner",
            in_memory: bool = True,
            **corpusargs,
    ):
        if type(base_path) == str:
            base_path: Path = Path(base_path)

        # column format
        columns = {1: 'text', 3: 'pos', 9: 'ner'}

        # this dataset name
        dataset_name = self.__class__.__name__.lower()

        # default dataset folder is the cache root
        if not base_path:
            base_path = Path(flair.cache_root) / "datasets"
        data_folder = base_path / dataset_name

        # download data if necessary
        data_path = Path(flair.cache_root) / "datasets" / dataset_name
        train_data_file = data_path / "ddt.train.conllu"
        if not train_data_file.is_file():
            temp_file = cached_path(
                'https://danlp.alexandra.dk/304bd159d5de/datasets/ddt.zip',
                Path("datasets") / dataset_name
            )
            from zipfile import ZipFile

            with ZipFile(temp_file, 'r') as zip_file:
                zip_file.extractall(path=data_path)

            # Remove CoNLL-U meta information in the last column
            for part in ['train', 'dev', 'test']:
                lines = []
                data_file = "ddt.{}.conllu".format(part)
                with open(data_path / data_file, 'r') as file:
                    for line in file:
                        if line.startswith("#") or line == "\n":
                            lines.append(line)
                        lines.append(line.replace("name=", "").replace("|SpaceAfter=No", ""))

                with open(data_path / data_file, 'w') as file:
                    file.writelines(lines)

                print(data_path / data_file)

        super(DANE, self).__init__(
            data_folder, columns, tag_to_bioes=tag_to_bioes,
            in_memory=in_memory, comment_symbol="#",
            **corpusargs,
        )


class EUROPARL_NER_GERMAN(ColumnCorpus):
    def __init__(
            self,
            base_path: Union[str, Path] = None,
            tag_to_bioes: str = "ner",
            in_memory: bool = False,
            **corpusargs,
    ):
        """
        Initialize the EUROPARL_NER_GERMAN corpus. The first time you call this constructor it will automatically
        download the dataset.
        :param base_path: Default is None, meaning that corpus gets auto-downloaded and loaded. You can override this
        to point to a different folder but typically this should not be necessary.
        :param tag_to_bioes: 'ner' by default, should not be changed.
        :param in_memory: If True, keeps dataset in memory giving speedups in training. Not recommended due to heavy RAM usage.
        :param document_as_sequence: If True, all sentences of a document are read into a single Sentence object
        """

        if type(base_path) == str:
            base_path: Path = Path(base_path)

        # column format
        columns = {0: 'text', 1: 'lemma', 2: 'pos', 3: 'np', 4: 'ner'}

        # this dataset name
        dataset_name = self.__class__.__name__.lower()

        # default dataset folder is the cache root
        if not base_path:
            base_path = Path(flair.cache_root) / "datasets"
        data_folder = base_path / dataset_name

        # download data if necessary
        europarl_ner_german_path = "https://nlpado.de/~sebastian/software/ner/"
        cached_path(f"{europarl_ner_german_path}ep-96-04-15.conll", Path("datasets") / dataset_name)
        cached_path(f"{europarl_ner_german_path}ep-96-04-16.conll", Path("datasets") / dataset_name)

        add_IOB_tags(data_file=Path(data_folder / "ep-96-04-15.conll"), encoding="latin-1", ner_column=4)
        add_IOB_tags(data_file=Path(data_folder / "ep-96-04-16.conll"), encoding="latin-1", ner_column=4)

        super(EUROPARL_NER_GERMAN, self).__init__(
            data_folder,
            columns,
            tag_to_bioes=tag_to_bioes,
            encoding="latin-1",
            in_memory=in_memory,
            train_file='ep-96-04-16.conll',
            test_file='ep-96-04-15.conll',
            **corpusargs,
        )


class GERMEVAL_14(ColumnCorpus):
    def __init__(
            self,
            base_path: Union[str, Path] = None,
            tag_to_bioes: str = "ner",
            in_memory: bool = True,
            **corpusargs,
    ):
        """
        Initialize the GermEval NER corpus for German. This is only possible if you've manually downloaded it to your
        machine. Obtain the corpus from https://sites.google.com/site/germeval2014ner/data and put it into some folder.
        Then point the base_path parameter in the constructor to this folder
        :param base_path: Path to the GermEval corpus on your machine
        :param tag_to_bioes: 'ner' by default, should not be changed.
        :param in_memory:If True, keeps dataset in memory giving speedups in training.
        """
        if type(base_path) == str:
            base_path: Path = Path(base_path)

        # column format
        columns = {1: "text", 2: "ner"}

        # this dataset name
        dataset_name = self.__class__.__name__.lower()

        # default dataset folder is the cache root
        if not base_path:
            base_path = Path(flair.cache_root) / "datasets"
        data_folder = base_path / dataset_name

        # check if data there
        if not data_folder.exists():
            log.warning("-" * 100)
            log.warning(f'WARNING: GermEval-14 dataset not found at "{data_folder}".')
            log.warning(
                'Instructions for obtaining the data can be found here: https://sites.google.com/site/germeval2014ner/data"'
            )
            log.warning("-" * 100)
        super(GERMEVAL_14, self).__init__(
            data_folder,
            columns,
            tag_to_bioes=tag_to_bioes,
            comment_symbol="#",
            in_memory=in_memory,
            **corpusargs,
        )


class INSPEC(ColumnCorpus):
    def __init__(
            self,
            base_path: Union[str, Path] = None,
            tag_to_bioes: str = "keyword",
            in_memory: bool = True,
            **corpusargs,
    ):

        if type(base_path) == str:
            base_path: Path = Path(base_path)

        # column format
        columns = {0: "text", 1: "keyword"}

        # this dataset name
        dataset_name = self.__class__.__name__.lower()

        # default dataset folder is the cache root
        if not base_path:
            base_path = Path(flair.cache_root) / "datasets"
        data_folder = base_path / dataset_name

        inspec_path = "https://raw.githubusercontent.com/midas-research/keyphrase-extraction-as-sequence-labeling-data/master/Inspec"
        cached_path(f"{inspec_path}/train.txt", Path("datasets") / dataset_name)
        cached_path(f"{inspec_path}/test.txt", Path("datasets") / dataset_name)
        if not "dev.txt" in os.listdir(data_folder):
            cached_path(f"{inspec_path}/valid.txt", Path("datasets") / dataset_name)
            # rename according to train - test - dev - convention
            os.rename(data_folder / "valid.txt", data_folder / "dev.txt")

        super(INSPEC, self).__init__(
            data_folder, columns, tag_to_bioes=tag_to_bioes, in_memory=in_memory, **corpusargs,
        )


class LER_GERMAN(ColumnCorpus):
    def __init__(
            self,
            base_path: Union[str, Path] = None,
            tag_to_bioes: str = "ner",
            in_memory: bool = False,
            **corpusargs,
    ):
        """
        Initialize the LER_GERMAN (Legal Entity Recognition) corpus. The first time you call this constructor it will automatically
        download the dataset.
        :param base_path: Default is None, meaning that corpus gets auto-downloaded and loaded. You can override this
        to point to a different folder but typically this should not be necessary.
        :param in_memory: If True, keeps dataset in memory giving speedups in training. Not recommended due to heavy RAM usage.
        :param document_as_sequence: If True, all sentences of a document are read into a single Sentence object
        """

        if type(base_path) == str:
            base_path: Path = Path(base_path)

        # column format
        columns = {0: "text", 1: "ner"}

        # this dataset name
        dataset_name = self.__class__.__name__.lower()

        # default dataset folder is the cache root
        if not base_path:
            base_path = Path(flair.cache_root) / "datasets"
        data_folder = base_path / dataset_name

        # download data if necessary
        ler_path = "https://raw.githubusercontent.com/elenanereiss/Legal-Entity-Recognition/master/data/"
        cached_path(f"{ler_path}ler.conll", Path("datasets") / dataset_name)

        super(LER_GERMAN, self).__init__(
            data_folder,
            columns,
            tag_to_bioes=tag_to_bioes,
            in_memory=in_memory,
            train_file='ler.conll',
            **corpusargs,
        )


class MIT_MOVIE_NER_SIMPLE(ColumnCorpus):
    def __init__(
            self,
            base_path: Union[str, Path] = None,
            tag_to_bioes: str = "ner",
            in_memory: bool = True,
            **corpusargs,
    ):
        """
        Initialize the eng corpus of the MIT Movie Corpus (it has simpler queries compared to the trivia10k13 corpus)
        in BIO format. The first time you call this constructor it will automatically download the dataset.
        :param base_path: Default is None, meaning that corpus gets auto-downloaded and loaded. You can override this
        to point to a different folder but typically this should not be necessary.
        :param tag_to_bioes: NER by default, need not be changed, but you could also select 'pos' to predict
        POS tags instead
        :param in_memory: If True, keeps dataset in memory giving speedups in training.
        """
        # column format
        columns = {0: "ner", 1: "text"}

        # dataset name
        dataset_name = self.__class__.__name__.lower()

        # data folder: default dataset folder is the cache root
        if type(base_path) == str:
            base_path: Path = Path(base_path)
        if not base_path:
            base_path: Path = Path(flair.cache_root) / "datasets"
        data_folder = base_path / dataset_name

        # download data if necessary
        mit_movie_path = "https://groups.csail.mit.edu/sls/downloads/movie/"
        train_file = "engtrain.bio"
        test_file = "engtest.bio"
        cached_path(f"{mit_movie_path}{train_file}", Path("datasets") / dataset_name)
        cached_path(f"{mit_movie_path}{test_file}", Path("datasets") / dataset_name)

        super(MIT_MOVIE_NER_SIMPLE, self).__init__(
            data_folder,
            columns,
            train_file=train_file,
            test_file=test_file,
            tag_to_bioes=tag_to_bioes,
            in_memory=in_memory,
            **corpusargs,
        )


class MIT_MOVIE_NER_COMPLEX(ColumnCorpus):
    def __init__(
            self,
            base_path: Union[str, Path] = None,
            tag_to_bioes: str = "ner",
            in_memory: bool = True,
            **corpusargs,
    ):
        """
        Initialize the trivia10k13 corpus of the MIT Movie Corpus (it has more complex queries compared to the eng corpus)
        in BIO format. The first time you call this constructor it will automatically download the dataset.
        :param base_path: Default is None, meaning that corpus gets auto-downloaded and loaded. You can override this
        to point to a different folder but typically this should not be necessary.
        :param tag_to_bioes: NER by default, need not be changed, but you could also select 'pos' to predict
        POS tags instead
        :param in_memory: If True, keeps dataset in memory giving speedups in training.
        """
        # column format
        columns = {0: "ner", 1: "text"}

        # dataset name
        dataset_name = self.__class__.__name__.lower()

        # data folder: default dataset folder is the cache root
        if type(base_path) == str:
            base_path: Path = Path(base_path)
        if not base_path:
            base_path: Path = Path(flair.cache_root) / "datasets"
        data_folder = base_path / dataset_name

        # download data if necessary
        mit_movie_path = "https://groups.csail.mit.edu/sls/downloads/movie/"
        train_file = "trivia10k13train.bio"
        test_file = "trivia10k13test.bio"
        cached_path(f"{mit_movie_path}{train_file}", Path("datasets") / dataset_name)
        cached_path(f"{mit_movie_path}{test_file}", Path("datasets") / dataset_name)

        super(MIT_MOVIE_NER_COMPLEX, self).__init__(
            data_folder,
            columns,
            train_file=train_file,
            test_file=test_file,
            tag_to_bioes=tag_to_bioes,
            in_memory=in_memory,
            **corpusargs,
        )


class MIT_RESTAURANT_NER(ColumnCorpus):
    def __init__(
            self,
            base_path: Union[str, Path] = None,
            tag_to_bioes: str = "ner",
            in_memory: bool = True,
            **corpusargs,
    ):
        """
        Initialize the experimental MIT Restaurant corpus available on https://groups.csail.mit.edu/sls/downloads/restaurant/.
        The first time you call this constructor it will automatically download the dataset.
        :param base_path: Default is None, meaning that corpus gets auto-downloaded and loaded. You can override this
        to point to a different folder but typically this should not be necessary.
        :param tag_to_bioes: NER by default, need not be changed, but you could also select 'pos' to predict
        POS tags instead
        :param in_memory: If True, keeps dataset in memory giving speedups in training.
        :param document_as_sequence: If True, all sentences of a document are read into a single Sentence object
        """
        if type(base_path) == str:
            base_path: Path = Path(base_path)

        # column format
        columns = {0: "text", 1: "ner"}

        # this dataset name
        dataset_name = self.__class__.__name__.lower()

        # default dataset folder is the cache root
        if not base_path:
            base_path = Path(flair.cache_root) / "datasets"
        data_folder = base_path / dataset_name

        # download data if necessary
        mit_restaurants_path = "https://megantosh.s3.eu-central-1.amazonaws.com/MITRestoCorpus/"
        cached_path(f"{mit_restaurants_path}test.txt", Path("datasets") / dataset_name)
        cached_path(f"{mit_restaurants_path}train.txt", Path("datasets") / dataset_name)

        super(MIT_RESTAURANT_NER, self).__init__(
            data_folder,
            columns,
            tag_to_bioes=tag_to_bioes,
            encoding="latin-1",
            in_memory=in_memory,
            **corpusargs,
        )


class NER_BASQUE(ColumnCorpus):
    def __init__(
            self,
            base_path: Union[str, Path] = None,
            tag_to_bioes: str = "ner",
            in_memory: bool = True,
            **corpusargs,
    ):
        if type(base_path) == str:
            base_path: Path = Path(base_path)

        # column format
        columns = {0: "text", 1: "ner"}

        # this dataset name
        dataset_name = self.__class__.__name__.lower()

        # default dataset folder is the cache root
        if not base_path:
            base_path = Path(flair.cache_root) / "datasets"
        data_folder = base_path / dataset_name

        # download data if necessary
        ner_basque_path = "http://ixa2.si.ehu.eus/eiec/"
        data_path = Path(flair.cache_root) / "datasets" / dataset_name
        data_file = data_path / "named_ent_eu.train"
        if not data_file.is_file():
            cached_path(
                f"{ner_basque_path}/eiec_v1.0.tgz", Path("datasets") / dataset_name
            )
            import tarfile, shutil

            with tarfile.open(
                    Path(flair.cache_root) / "datasets" / dataset_name / "eiec_v1.0.tgz",
                    "r:gz",
            ) as f_in:
                corpus_files = (
                    "eiec_v1.0/named_ent_eu.train",
                    "eiec_v1.0/named_ent_eu.test",
                )
                for corpus_file in corpus_files:
                    f_in.extract(corpus_file, data_path)
                    shutil.move(f"{data_path}/{corpus_file}", data_path)

        super(NER_BASQUE, self).__init__(
            data_folder, columns, tag_to_bioes=tag_to_bioes, in_memory=in_memory, **corpusargs,
        )


class NER_FINNISH(ColumnCorpus):
    def __init__(
            self,
            base_path: Union[str, Path] = None,
            tag_to_bioes: str = "ner",
            in_memory: bool = True,
            **corpusargs,
    ):
        if type(base_path) == str:
            base_path: Path = Path(base_path)

        # column format
        columns = {0: "text", 1: "ner"}

        # this dataset name
        dataset_name = self.__class__.__name__.lower()

        # default dataset folder is the cache root
        if not base_path:
            base_path = Path(flair.cache_root) / "datasets"
        data_folder = base_path / dataset_name

        # download data if necessary
        ner_finnish_path = "https://raw.githubusercontent.com/mpsilfve/finer-data/master/data/digitoday."
        cached_path(f"{ner_finnish_path}2014.train.csv", Path("datasets") / dataset_name)
        cached_path(f"{ner_finnish_path}2014.dev.csv", Path("datasets") / dataset_name)
        cached_path(f"{ner_finnish_path}2015.test.csv", Path("datasets") / dataset_name)

        _remove_lines_without_annotations(data_file=Path(data_folder / "digitoday.2015.test.csv"))

        super(NER_FINNISH, self).__init__(
            data_folder, columns, tag_to_bioes=tag_to_bioes, in_memory=in_memory, skip_first_line=True, **corpusargs,
        )


def _remove_lines_without_annotations(data_file: Union[str, Path] = None):
    with open(data_file, 'r') as f:
        lines = f.readlines()
    with open(data_file, 'w') as f:
        for line in lines:
            if len(line.split()) != 1:
                f.write(line)


class NER_SWEDISH(ColumnCorpus):
    def __init__(
            self,
            base_path: Union[str, Path] = None,
            tag_to_bioes: str = "ner",
            in_memory: bool = True,
            **corpusargs,
    ):
        """
        Initialize the NER_SWEDISH corpus for Swedish. The first time you call this constructor it will automatically
        download the dataset.
        :param base_path: Default is None, meaning that corpus gets auto-downloaded and loaded. You can override this
        to point to a different folder but typically this should not be necessary.
        :param in_memory: If True, keeps dataset in memory giving speedups in training.
        :param document_as_sequence: If True, all sentences of a document are read into a single Sentence object
        """

        if type(base_path) == str:
            base_path: Path = Path(base_path)

        # column format
        columns = {0: "text", 1: "ner"}

        # this dataset name
        dataset_name = self.__class__.__name__.lower()

        # default dataset folder is the cache root
        if not base_path:
            base_path = Path(flair.cache_root) / "datasets"
        data_folder = base_path / dataset_name

        # download data if necessary
        ner_spraakbanken_path = "https://raw.githubusercontent.com/klintan/swedish-ner-corpus/master/"
        cached_path(f"{ner_spraakbanken_path}test_corpus.txt", Path("datasets") / dataset_name)
        cached_path(f"{ner_spraakbanken_path}train_corpus.txt", Path("datasets") / dataset_name)

        # data is not in IOB2 format. Thus we transform it to IOB2
        add_IOB2_tags(data_file=Path(data_folder / "test_corpus.txt"))
        add_IOB2_tags(data_file=Path(data_folder / "train_corpus.txt"))

        super(NER_SWEDISH, self).__init__(
            data_folder,
            columns,
            tag_to_bioes=tag_to_bioes,
            in_memory=in_memory,
            **corpusargs,
        )


class SEC_FILLINGS(ColumnCorpus):
    def __init__(
            self,
            base_path: Union[str, Path] = None,
            tag_to_bioes: str = "ner",
            in_memory: bool = True,
            **corpusargs,
    ):

        if type(base_path) == str:
            base_path: Path = Path(base_path)

        # column format
        columns = {0: "text", 1: "pos", 3: "ner"}

        # this dataset name
        dataset_name = self.__class__.__name__.lower()

        # default dataset folder is the cache root
        if not base_path:
            base_path = Path(flair.cache_root) / "datasets"
        data_folder = base_path / dataset_name

        # download data if necessary
        SEC_FILLINGS_Path = "https://raw.githubusercontent.com/juand-r/entity-recognition-datasets/master/data/SEC-filings/CONLL-format/data/"
        cached_path(f"{SEC_FILLINGS_Path}test/FIN3.txt", Path("datasets") / dataset_name)
        cached_path(f"{SEC_FILLINGS_Path}train/FIN5.txt", Path("datasets") / dataset_name)

        super(SEC_FILLINGS, self).__init__(
            data_folder,
            columns,
            tag_to_bioes=tag_to_bioes,
            encoding="utf-8",
            in_memory=in_memory,
            train_file='FIN5.txt',
            test_file="FIN3.txt",
            skip_first_line=True,
            **corpusargs,
        )


class SEMEVAL2017(ColumnCorpus):
    def __init__(
            self,
            base_path: Union[str, Path] = None,
            tag_to_bioes: str = "keyword",
            in_memory: bool = True,
            **corpusargs,
    ):

        if type(base_path) == str:
            base_path: Path = Path(base_path)

        # column format
        columns = {0: "text", 1: "keyword"}

        # this dataset name
        dataset_name = self.__class__.__name__.lower()

        # default dataset folder is the cache root
        if not base_path:
            base_path = Path(flair.cache_root) / "datasets"
        data_folder = base_path / dataset_name

        semeval2017_path = "https://raw.githubusercontent.com/midas-research/keyphrase-extraction-as-sequence-labeling-data/master/SemEval-2017"
        cached_path(f"{semeval2017_path}/train.txt", Path("datasets") / dataset_name)
        cached_path(f"{semeval2017_path}/test.txt", Path("datasets") / dataset_name)
        cached_path(f"{semeval2017_path}/dev.txt", Path("datasets") / dataset_name)

        super(SEMEVAL2017, self).__init__(
            data_folder, columns, tag_to_bioes=tag_to_bioes, in_memory=in_memory, **corpusargs,
        )


class SEMEVAL2010(ColumnCorpus):
    def __init__(
            self,
            base_path: Union[str, Path] = None,
            tag_to_bioes: str = "keyword",
            in_memory: bool = True,
            **corpusargs,
    ):

        if type(base_path) == str:
            base_path: Path = Path(base_path)

        # column format
        columns = {0: "text", 1: "keyword"}

        # this dataset name
        dataset_name = self.__class__.__name__.lower()

        # default dataset folder is the cache root
        if not base_path:
            base_path = Path(flair.cache_root) / "datasets"
        data_folder = base_path / dataset_name

        semeval2010_path = "https://raw.githubusercontent.com/midas-research/keyphrase-extraction-as-sequence-labeling-data/master/processed_semeval-2010"
        cached_path(f"{semeval2010_path}/train.txt", Path("datasets") / dataset_name)
        cached_path(f"{semeval2010_path}/test.txt", Path("datasets") / dataset_name)

        super(SEMEVAL2010, self).__init__(
            data_folder, columns, tag_to_bioes=tag_to_bioes, in_memory=in_memory, **corpusargs,
        )


class TURKU_NER(ColumnCorpus):
    def __init__(
            self,
            base_path: Union[str, Path] = None,
            tag_to_bioes: str = "ner",
            in_memory: bool = True,
            **corpusargs,
    ):
        """
        Initialize the Finnish TurkuNER corpus. The first time you call this constructor it will automatically
        download the dataset.
        :param base_path: Default is None, meaning that corpus gets auto-downloaded and loaded. You can override this
        to point to a different folder but typically this should not be necessary.
        :param tag_to_bioes: NER by default, need not be changed, but you could also select 'pos' to predict
        POS tags instead
        :param in_memory: If True, keeps dataset in memory giving speedups in training.
        :param document_as_sequence: If True, all sentences of a document are read into a single Sentence object
        """
        if type(base_path) == str:
            base_path: Path = Path(base_path)

        # column format
        columns = {0: "text", 1: "ner"}

        # this dataset name
        dataset_name = self.__class__.__name__.lower()

        # default dataset folder is the cache root
        if not base_path:
            base_path = Path(flair.cache_root) / "datasets"
        data_folder = base_path / dataset_name

        # download data if necessary
        conll_path = "https://raw.githubusercontent.com/TurkuNLP/turku-ner-corpus/master/data/conll"
        dev_file = "dev.tsv"
        test_file = "test.tsv"
        train_file = "train.tsv"
        cached_path(f"{conll_path}/{dev_file}", Path("datasets") / dataset_name)
        cached_path(f"{conll_path}/{test_file}", Path("datasets") / dataset_name)
        cached_path(f"{conll_path}/{train_file}", Path("datasets") / dataset_name)

        super(TURKU_NER, self).__init__(
            data_folder,
            columns,
            dev_file=dev_file,
            test_file=test_file,
            train_file=train_file,
            column_delimiter="\t",
            tag_to_bioes=tag_to_bioes,
            encoding="latin-1",
            in_memory=in_memory,
            document_separator_token="-DOCSTART-",
            **corpusargs,
        )


class TWITTER_NER(ColumnCorpus):
    def __init__(
            self,
            base_path: Union[str, Path] = None,
            tag_to_bioes: str = "ner",
            in_memory: bool = True,
            **corpusargs,
    ):
        """
        Initialize a dataset called twitter_ner which can be found on the following page:
        https://raw.githubusercontent.com/aritter/twitter_nlp/master/data/annotated/ner.txt.

        The first time you call this constructor it will automatically
        download the dataset.
        :param base_path: Default is None, meaning that corpus gets auto-downloaded and loaded. You can override this
        to point to a different folder but typically this should not be necessary.
        :param tag_to_bioes: NER by default, need not be changed
        :param in_memory: If True, keeps dataset in memory giving speedups in training.
        :param document_as_sequence: If True, all sentences of a document are read into a single Sentence object
        """
        if type(base_path) == str:
            base_path: Path = Path(base_path)

        # column format
        columns = {0: 'text', 1: 'ner'}

        # this dataset name
        dataset_name = self.__class__.__name__.lower()

        # default dataset folder is the cache root
        if not base_path:
            base_path = Path(flair.cache_root) / "datasets"
        data_folder = base_path / dataset_name

        # download data if necessary
        twitter_ner_path = "https://raw.githubusercontent.com/aritter/twitter_nlp/master/data/annotated/"
        cached_path(f"{twitter_ner_path}ner.txt", Path("datasets") / dataset_name)

        super(TWITTER_NER, self).__init__(
            data_folder,
            columns,
            tag_to_bioes=tag_to_bioes,
            encoding="latin-1",
            train_file="ner.txt",
            in_memory=in_memory,
            **corpusargs,
        )


def from_ufsac_to_conll(xml_file: Union[str, Path], conll_file: Union[str, Path], encoding: str = "utf8",
                        cut_multisense: bool = True):
    """
    Function that converts the UFSAC format into the needed CoNLL format in a new file. The IOB2 format will be used if
    chunks reside within the data.
    Parameters
    ----------
    xml_file : Union[str, Path]
        Path to the xml file.
    conll_file : Union[str, Path]
        Path for the new conll file.
    encoding : str, optional
        Encoding used in open function. The default is "utf8".
    cut_multisense : bool, optional
        Boolean that determines whether or not the wn30_key tag should be cut if it contains multiple possible senses.
        If True only the first listed sense will be used. Otherwise the whole list of senses will be detected
        as one new sense. The default is True.

    """

    def add_tag(string: str):
        """
        Function that extracts a tag from a string and writes it correctly in the new file.
        Parameters
        ----------
        string : str
            String that contains a tag to extract.
        """

        tag_start = string.find('"') + 1

        if string.count('%') > 1 and cut_multisense is True:  # check for multisense

            tag_end = string.find(';', tag_start)

        else:

            tag_end = string.find('"', tag_start)

        tag = string[tag_start:tag_end]
        temp.append(tag)
        f.write(' B-' + tag)

    with open(file=xml_file, mode='r', encoding=encoding) as f:  # get file lines

        lines = f.readlines()

    with open(file=conll_file, mode='w', encoding=encoding) as f:  # alter file to CoNLL format

        for line in lines:

            line_list = line.split()

            if len(line_list) > 3:  # sentence parts have at least 4 tokens

                # tokens to ignore (edit here for variation)
                blacklist = ['<word', 'wn1', 'wn2', 'id=']

                # counter to keep track how many tags have been found in line
                ctr = 0

                # variable to count of how many words a chunk consists
                words = 1

                # indicates if surface form is chunk or not
                is_chunk = False

                # array to save tags temporarily for handling chunks
                temp = []

                for token in line_list:

                    if any(substring in token for substring in blacklist):
                        continue

                    if 'surface_form=' in token:

                        # cut token to get chunk
                        chunk_start = token.find('"') + 1
                        chunk_end = token.find('"', chunk_start)
                        chunk = token[chunk_start:chunk_end]

                        for character in chunk:

                            if '_' in character:
                                words += 1

                        if words > 1:  # gather single words of chunk

                            is_chunk = True

                            # save single words of chunk
                            chunk_parts = []

                            # handle first word of chunk
                            word_start = 0
                            word_end = chunk.find('_', word_start)
                            f.write(chunk[word_start:word_end])
                            word_start = word_end + 1

                            for _ in range(words - 1):

                                word_end = chunk.find('_', word_start)

                                if word_end == -1:

                                    chunk_parts.append(chunk[word_start:])

                                else:

                                    chunk_parts.append(chunk[word_start:word_end])

                                word_start = word_end + 1

                        else:

                            f.write(chunk)

                        ctr += 1
                        continue

                    elif 'pos=' in token:

                        if ctr != 2:
                            temp.append(' O')
                            f.write(' O')

                        add_tag(token)
                        ctr = 3
                        continue

                    elif '"' in token:

                        add_tag(token)
                        ctr += 1
                        continue

                    else:

                        # edit here for variation
                        for _ in range(4 - ctr):
                            temp.append(' O')
                            f.write(' O')

                        f.write('\n')

                if is_chunk:  # handle chunks

                    for word in chunk_parts:

                        f.write(word)

                        for elem in temp:

                            if ' O' in elem:

                                f.write(elem)

                            else:

                                f.write(' I-' + elem)

                        f.write('\n')

            elif line_list[0] == '</sentence>':  # handle end of sentence

                f.write('\n')


def determine_conll_file(file: str, data_folder: str, cut_multisense: bool = True):
    """
    Function that returns the given file in the CoNLL format.
    ----------
    string : str
        String that contains the name of the file.
    data_folder : str
        String that contains the name of the folder in which the CoNLL file should reside.
    cut_multisense : bool, optional
        Boolean that determines whether or not the wn30_key tag should be cut if it contains multiple possible senses.
        If True only the first listed sense will be used. Otherwise the whole list of senses will be detected
        as one new sense. The default is True.
    """

    # check if converted file exists

    if file is not None and not '.conll' in file:

        if cut_multisense is True:

            conll_file = file[:-4] + '_cut.conll'

        else:

            conll_file = file[:-3] + 'conll'

        path_to_conll_file = data_folder / conll_file

        if not path_to_conll_file.exists():
            # convert the file to CoNLL

            from_ufsac_to_conll(xml_file=Path(data_folder / file),
                                conll_file=Path(data_folder / conll_file),
                                encoding="latin-1",
                                cut_multisense=cut_multisense)

        return conll_file

    else:

        return file


class WSD_UFSAC(ColumnCorpus):
    def __init__(
            self,
            base_path: Union[str, Path] = None,
            in_memory: bool = True,
            train_file: str = None,
            dev_file: str = None,
            test_file: str = None,
            cut_multisense: bool = True,
            **corpusargs,
    ):
        """
        Initialize a custom corpus with any two WSD datasets in the UFSAC format. This is only possible if you've
        manually downloaded the WSD datasets in UFSAC format to your machine.
        Obtain the most recent datasets from https://drive.google.com/file/d/1Oigo3kzRosz2VjyA44vpJZ58tDFyLRMO and copy
        up to three of the datasets in a folder called 'wsd_ufsac'.Then set the base_path parameter in the constructor
        to the path to the parent directory where the 'wsd_ufsac' folder resides and respectively set the train_file,
        dev_file and test_file parameter in the constructor according to the file names.
        :param base_path: Path to the custom WSD corpus ('wsd_ufsac' folder) on your machine
        :param in_memory: If True, keeps dataset in memory giving speedups in training.
        :param document_as_sequence: If True, all sentences of a document are read into a single Sentence object
        :param train_file: Name of the training dataset (e.g. 'semcor.xml')
        :param dev_file: Name of the development dataset
        :param test_file: Name of the testing dataset
        :param cut_multisense: Boolean that determines whether or not the wn30_key tag should be cut if it contains
                               multiple possible senses. If True only the first listed sense will be used and the
                               suffix '_cut' will be added to the name of the CoNLL file. Otherwise the whole list of
                               senses will be detected as one new sense. The default is True.
        """
        if type(base_path) == str:
            base_path: Path = Path(base_path)

        # column format
        #
        # since only the WordNet 3.0 version for senses is consistently available for all provided datasets we will
        # only consider this version
        #
        # also we ignore the id annotation used in datasets that were originally created for evaluation tasks
        #
        # if the other annotations should be needed simply add the columns in correct order according
        # to the chosen datasets here and respectively change the values of the blacklist array and
        # the range value of the else case in the token for loop in the from_ufsac_to_conll function

        columns = {0: "text", 1: "lemma", 2: "pos", 3: "wn30_key"}

        # this dataset name
        dataset_name = self.__class__.__name__.lower()

        # default dataset folder is the cache root
        if not base_path:
            base_path = Path(flair.cache_root) / "datasets"
        data_folder = base_path / dataset_name

        # check if data there
        if not data_folder.exists():
            log.warning("-" * 100)
            log.warning(f'WARNING: UFSAC corpus not found at "{data_folder}".')
            log.warning(
                'Necessary data can be found here: "https://drive.google.com/file/d/1Oigo3kzRosz2VjyA44vpJZ58tDFyLRMO"'
            )
            log.warning("-" * 100)

        # determine correct CoNLL files

        train_file = determine_conll_file(file=train_file, data_folder=data_folder, cut_multisense=cut_multisense)
        dev_file = determine_conll_file(file=dev_file, data_folder=data_folder, cut_multisense=cut_multisense)
        test_file = determine_conll_file(file=test_file, data_folder=data_folder, cut_multisense=cut_multisense)

        super(WSD_UFSAC, self).__init__(
            data_folder,
            columns,
            tag_to_bioes=None,
            encoding="latin-1",
            in_memory=in_memory,
            train_file=train_file,
            dev_file=dev_file,
            test_file=test_file,
            **corpusargs,
        )


def _download_wikiner(language_code: str, dataset_name: str):
    # download data if necessary
    wikiner_path = (
        "https://raw.githubusercontent.com/dice-group/FOX/master/input/Wikiner/"
    )
    lc = language_code

    data_file = (
            Path(flair.cache_root)
            / "datasets"
            / dataset_name
            / f"aij-wikiner-{lc}-wp3.train"
    )
    if not data_file.is_file():
        cached_path(
            f"{wikiner_path}aij-wikiner-{lc}-wp3.bz2", Path("datasets") / dataset_name
        )


class UP_CHINESE(ColumnCorpus):
    def __init__(
            self,
            base_path: Union[str, Path] = None,
            in_memory: bool = True,
            document_as_sequence: bool = False,
            **corpusargs,
    ):
        """
        Initialize the Chinese dataset from the Universal Propositions Bank, comming from that webpage:
        https://github.com/System-T/UniversalPropositions/tree/master/UP_Chinese

        :param base_path: Default is None, meaning that corpus gets auto-downloaded and loaded. You can override this
        to point to a different folder but typically this should not be necessary.
        :param in_memory: If True, keeps dataset in memory giving speedups in training.
        :param document_as_sequence: If True, all sentences of a document are read into a single Sentence object
        """
        if type(base_path) == str:
            base_path: Path = Path(base_path)

        # column format
        columns = {1: "text", 9: "frame"}

        # this dataset name
        dataset_name = self.__class__.__name__.lower()

        # default dataset folder is the cache root
        if not base_path:
            base_path = Path(flair.cache_root) / "datasets"
        data_folder = base_path / dataset_name

        # download data if necessary
        up_zh_path = "https://raw.githubusercontent.com/System-T/UniversalPropositions/master/UP_Chinese/"
        cached_path(f"{up_zh_path}zh-up-train.conllu", Path("datasets") / dataset_name)
        cached_path(f"{up_zh_path}zh-up-dev.conllu", Path("datasets") / dataset_name)
        cached_path(f"{up_zh_path}zh-up-test.conllu", Path("datasets") / dataset_name)

        super(UP_CHINESE, self).__init__(
            data_folder,
            columns,
            encoding="utf-8",
            train_file="zh-up-train.conllu",
            test_file="zh-up-test.conllu",
            dev_file="zh-up-dev.conllu",
            in_memory=in_memory,
            document_separator_token=None if not document_as_sequence else "-DOCSTART-",
            comment_symbol="#",
            **corpusargs,
        )


class UP_ENGLISH(ColumnCorpus):
    def __init__(
            self,
            base_path: Union[str, Path] = None,
            in_memory: bool = True,
            document_as_sequence: bool = False,
            **corpusargs,
    ):
        """
        Initialize the English dataset from the Universal Propositions Bank, comming from that webpage:
        https://github.com/System-T/UniversalPropositions.

        :param base_path: Default is None, meaning that corpus gets auto-downloaded and loaded. You can override this
        to point to a different folder but typically this should not be necessary.
        :param in_memory: If True, keeps dataset in memory giving speedups in training.
        :param document_as_sequence: If True, all sentences of a document are read into a single Sentence object
        """
        if type(base_path) == str:
            base_path: Path = Path(base_path)

        # column format
        columns = {1: "text", 10: "frame"}

        # this dataset name
        dataset_name = self.__class__.__name__.lower()

        # default dataset folder is the cache root
        if not base_path:
            base_path = Path(flair.cache_root) / "datasets"
        data_folder = base_path / dataset_name

        # download data if necessary
        up_en_path = "https://raw.githubusercontent.com/System-T/UniversalPropositions/master/UP_English-EWT/"
        cached_path(f"{up_en_path}en_ewt-up-train.conllu", Path("datasets") / dataset_name)
        cached_path(f"{up_en_path}en_ewt-up-dev.conllu", Path("datasets") / dataset_name)
        cached_path(f"{up_en_path}en_ewt-up-test.conllu", Path("datasets") / dataset_name)

        super(UP_ENGLISH, self).__init__(
            data_folder,
            columns,
            encoding="utf-8",
            train_file="en_ewt-up-train.conllu",
            test_file="en_ewt-up-test.conllu",
            dev_file="en_ewt-up-dev.conllu",
            in_memory=in_memory,
            document_separator_token=None if not document_as_sequence else "-DOCSTART-",
            comment_symbol="#",
            **corpusargs,
        )


class UP_FRENCH(ColumnCorpus):
    def __init__(
            self,
            base_path: Union[str, Path] = None,
            in_memory: bool = True,
            document_as_sequence: bool = False,
            **corpusargs,
    ):
        """
        Initialize the French dataset from the Universal Propositions Bank, comming from that webpage:
        https://github.com/System-T/UniversalPropositions.

        :param base_path: Default is None, meaning that corpus gets auto-downloaded and loaded. You can override this
        to point to a different folder but typically this should not be necessary.
        :param in_memory: If True, keeps dataset in memory giving speedups in training.
        :param document_as_sequence: If True, all sentences of a document are read into a single Sentence object
        """
        if type(base_path) == str:
            base_path: Path = Path(base_path)

        # column format
        columns = {1: "text", 9: "frame"}

        # this dataset name
        dataset_name = self.__class__.__name__.lower()

        # default dataset folder is the cache root
        if not base_path:
            base_path = Path(flair.cache_root) / "datasets"
        data_folder = base_path / dataset_name

        # download data if necessary
        up_fr_path = "https://raw.githubusercontent.com/System-T/UniversalPropositions/master/UP_French/"
        cached_path(f"{up_fr_path}fr-up-train.conllu", Path("datasets") / dataset_name)
        cached_path(f"{up_fr_path}fr-up-dev.conllu", Path("datasets") / dataset_name)
        cached_path(f"{up_fr_path}fr-up-test.conllu", Path("datasets") / dataset_name)

        super(UP_FRENCH, self).__init__(
            data_folder,
            columns,
            encoding="utf-8",
            train_file="fr-up-train.conllu",
            test_file="fr-up-test.conllu",
            dev_file="fr-up-dev.conllu",
            in_memory=in_memory,
            document_separator_token=None if not document_as_sequence else "-DOCSTART-",
            comment_symbol="#",
            **corpusargs,
        )


class UP_FINNISH(ColumnCorpus):
    def __init__(
            self,
            base_path: Union[str, Path] = None,
            in_memory: bool = True,
            document_as_sequence: bool = False,
            **corpusargs,
    ):
        """
        Initialize the Finnish dataset from the Universal Propositions Bank, comming from that webpage:
        https://github.com/System-T/UniversalPropositions/tree/master/UP_Finnish

        :param base_path: Default is None, meaning that corpus gets auto-downloaded and loaded. You can override this
        to point to a different folder but typically this should not be necessary.
        :param in_memory: If True, keeps dataset in memory giving speedups in training.
        :param document_as_sequence: If True, all sentences of a document are read into a single Sentence object
        """
        if type(base_path) == str:
            base_path: Path = Path(base_path)

        # column format
        columns = {1: "text", 9: "frame"}

        # this dataset name
        dataset_name = self.__class__.__name__.lower()

        # default dataset folder is the cache root
        if not base_path:
            base_path = Path(flair.cache_root) / "datasets"
        data_folder = base_path / dataset_name

        # download data if necessary
        up_fi_path = "https://raw.githubusercontent.com/System-T/UniversalPropositions/master/UP_Finnish/"
        cached_path(f"{up_fi_path}fi-up-train.conllu", Path("datasets") / dataset_name)
        cached_path(f"{up_fi_path}fi-up-dev.conllu", Path("datasets") / dataset_name)
        cached_path(f"{up_fi_path}fi-up-test.conllu", Path("datasets") / dataset_name)

        super(UP_FINNISH, self).__init__(
            data_folder,
            columns,
            encoding="utf-8",
            train_file="fi-up-train.conllu",
            test_file="fi-up-test.conllu",
            dev_file="fi-up-dev.conllu",
            in_memory=in_memory,
            document_separator_token=None if not document_as_sequence else "-DOCSTART-",
            comment_symbol="#",
            **corpusargs,
        )


class UP_GERMAN(ColumnCorpus):
    def __init__(
            self,
            base_path: Union[str, Path] = None,
            in_memory: bool = True,
            document_as_sequence: bool = False,
            **corpusargs,
    ):
        """
        Initialize the German dataset from the Universal Propositions Bank, comming from that webpage:
        https://github.com/System-T/UniversalPropositions.

        :param base_path: Default is None, meaning that corpus gets auto-downloaded and loaded. You can override this
        to point to a different folder but typically this should not be necessary.
        :param in_memory: If True, keeps dataset in memory giving speedups in training.
        :param document_as_sequence: If True, all sentences of a document are read into a single Sentence object
        """
        if type(base_path) == str:
            base_path: Path = Path(base_path)

        # column format
        columns = {1: "text", 9: "frame"}

        # this dataset name
        dataset_name = self.__class__.__name__.lower()

        # default dataset folder is the cache root
        if not base_path:
            base_path = Path(flair.cache_root) / "datasets"
        data_folder = base_path / dataset_name

        # download data if necessary
        up_de_path = "https://raw.githubusercontent.com/System-T/UniversalPropositions/master/UP_German/"
        cached_path(f"{up_de_path}de-up-train.conllu", Path("datasets") / dataset_name)
        cached_path(f"{up_de_path}de-up-dev.conllu", Path("datasets") / dataset_name)
        cached_path(f"{up_de_path}de-up-test.conllu", Path("datasets") / dataset_name)

        super(UP_GERMAN, self).__init__(
            data_folder,
            columns,
            encoding="utf-8",
            train_file="de-up-train.conllu",
            test_file="de-up-test.conllu",
            dev_file="de-up-dev.conllu",
            in_memory=in_memory,
            document_separator_token=None if not document_as_sequence else "-DOCSTART-",
            comment_symbol="#",
            **corpusargs,
        )


class UP_ITALIAN(ColumnCorpus):
    def __init__(
            self,
            base_path: Union[str, Path] = None,
            in_memory: bool = True,
            document_as_sequence: bool = False,
            **corpusargs,
    ):
        """
        Initialize the Italian dataset from the Universal Propositions Bank, comming from that webpage:
        https://github.com/System-T/UniversalPropositions/tree/master/UP_Italian

        :param base_path: Default is None, meaning that corpus gets auto-downloaded and loaded. You can override this
        to point to a different folder but typically this should not be necessary.
        :param in_memory: If True, keeps dataset in memory giving speedups in training.
        :param document_as_sequence: If True, all sentences of a document are read into a single Sentence object
        """
        if type(base_path) == str:
            base_path: Path = Path(base_path)

        # column format
        columns = {1: "text", 9: "frame"}

        # this dataset name
        dataset_name = self.__class__.__name__.lower()

        # default dataset folder is the cache root
        if not base_path:
            base_path = Path(flair.cache_root) / "datasets"
        data_folder = base_path / dataset_name

        # download data if necessary
        up_it_path = "https://raw.githubusercontent.com/System-T/UniversalPropositions/master/UP_Italian/"
        cached_path(f"{up_it_path}it-up-train.conllu", Path("datasets") / dataset_name)
        cached_path(f"{up_it_path}it-up-dev.conllu", Path("datasets") / dataset_name)
        cached_path(f"{up_it_path}it-up-test.conllu", Path("datasets") / dataset_name)

        super(UP_ITALIAN, self).__init__(
            data_folder,
            columns,
            encoding="utf-8",
            train_file="it-up-train.conllu",
            test_file="it-up-test.conllu",
            dev_file="it-up-dev.conllu",
            in_memory=in_memory,
            document_separator_token=None if not document_as_sequence else "-DOCSTART-",
            comment_symbol="#",
            **corpusargs,
        )


class UP_SPANISH(ColumnCorpus):
    def __init__(
            self,
            base_path: Union[str, Path] = None,
            in_memory: bool = True,
            document_as_sequence: bool = False,
            **corpusargs,
    ):
        """
        Initialize the Spanish dataset from the Universal Propositions Bank, comming from that webpage:
        https://github.com/System-T/UniversalPropositions

        :param base_path: Default is None, meaning that corpus gets auto-downloaded and loaded. You can override this
        to point to a different folder but typically this should not be necessary.
        :param in_memory: If True, keeps dataset in memory giving speedups in training.
        :param document_as_sequence: If True, all sentences of a document are read into a single Sentence object
        """
        if type(base_path) == str:
            base_path: Path = Path(base_path)

        # column format
        columns = {1: "text", 9: "frame"}

        # this dataset name
        dataset_name = self.__class__.__name__.lower()

        # default dataset folder is the cache root
        if not base_path:
            base_path = Path(flair.cache_root) / "datasets"
        data_folder = base_path / dataset_name

        # download data if necessary
        up_es_path = "https://raw.githubusercontent.com/System-T/UniversalPropositions/master/UP_Spanish/"
        cached_path(f"{up_es_path}es-up-train.conllu", Path("datasets") / dataset_name)
        cached_path(f"{up_es_path}es-up-dev.conllu", Path("datasets") / dataset_name)
        cached_path(f"{up_es_path}es-up-test.conllu", Path("datasets") / dataset_name)

        super(UP_SPANISH, self).__init__(
            data_folder,
            columns,
            encoding="utf-8",
            train_file="es-up-train.conllu",
            test_file="es-up-test.conllu",
            dev_file="es-up-dev.conllu",
            in_memory=in_memory,
            document_separator_token=None if not document_as_sequence else "-DOCSTART-",
            comment_symbol="#",
            **corpusargs,
        )


class UP_SPANISH_ANCORA(ColumnCorpus):
    def __init__(
            self,
            base_path: Union[str, Path] = None,
            in_memory: bool = True,
            document_as_sequence: bool = False,
            **corpusargs,
    ):
        """
        Initialize the Spanish AnCora dataset from the Universal Propositions Bank, comming from that webpage:
        https://github.com/System-T/UniversalPropositions

        :param base_path: Default is None, meaning that corpus gets auto-downloaded and loaded. You can override this
        to point to a different folder but typically this should not be necessary.
        :param in_memory: If True, keeps dataset in memory giving speedups in training.
        :param document_as_sequence: If True, all sentences of a document are read into a single Sentence object
        """
        if type(base_path) == str:
            base_path: Path = Path(base_path)

        # column format
        columns = {1: "text", 9: "frame"}

        # this dataset name
        dataset_name = self.__class__.__name__.lower()

        # default dataset folder is the cache root
        if not base_path:
            base_path = Path(flair.cache_root) / "datasets"
        data_folder = base_path / dataset_name

        # download data if necessary
        up_es_path = "https://raw.githubusercontent.com/System-T/UniversalPropositions/master/UP_Spanish-AnCora/"
        cached_path(f"{up_es_path}es_ancora-up-train.conllu", Path("datasets") / dataset_name)
        cached_path(f"{up_es_path}es_ancora-up-dev.conllu", Path("datasets") / dataset_name)
        cached_path(f"{up_es_path}es_ancora-up-test.conllu", Path("datasets") / dataset_name)

        super(UP_SPANISH_ANCORA, self).__init__(
            data_folder,
            columns,
            encoding="utf-8",
            train_file="es_ancora-up-train.conllu",
            test_file="es_ancora-up-test.conllu",
            dev_file="es_ancora-up-dev.conllu",
            in_memory=in_memory,
            document_separator_token=None if not document_as_sequence else "-DOCSTART-",
            comment_symbol="#",
            **corpusargs,
        )


class WEIBO_NER(ColumnCorpus):
    def __init__(
            self,
            base_path: Union[str, Path] = None,
            tag_to_bioes: str = "ner",
            in_memory: bool = True,
            document_as_sequence: bool = False,
            **corpusargs,
    ):
        """
        Initialize the WEIBO_NER corpus . The first time you call this constructor it will automatically
        download the dataset.
        :param base_path: Default is None, meaning that corpus gets auto-downloaded and loaded. You can override this
        to point to a different folder but typically this should not be necessary.
        :param tag_to_bioes: NER by default, need not be changed, but you could also select 'pos' to predict
        POS tags instead
        :param in_memory: If True, keeps dataset in memory giving speedups in training.
        :param document_as_sequence: If True, all sentences of a document are read into a single Sentence object
        """
        if type(base_path) == str:
            base_path: Path = Path(base_path)

        # column format
        columns = {0: 'text', 1: 'ner'}

        # this dataset name
        dataset_name = self.__class__.__name__.lower()

        # default dataset folder is the cache root
        if not base_path:
            base_path = Path(flair.cache_root) / "datasets"
        data_folder = base_path / dataset_name

        # download data if necessary
        weiboNER_conll_path = "https://raw.githubusercontent.com/87302380/WEIBO_NER/main/data/"
        cached_path(f"{weiboNER_conll_path}weiboNER_2nd_conll_format.train", Path("datasets") / dataset_name)
        cached_path(f"{weiboNER_conll_path}weiboNER_2nd_conll_format.test", Path("datasets") / dataset_name)
        cached_path(f"{weiboNER_conll_path}weiboNER_2nd_conll_format.dev", Path("datasets") / dataset_name)

        super(WEIBO_NER, self).__init__(
            data_folder,
            columns,
            tag_to_bioes=tag_to_bioes,
            encoding="utf-8",
            in_memory=in_memory,
            train_file="weiboNER_2nd_conll_format.train",
            test_file="weiboNER_2nd_conll_format.test",
            dev_file="weiboNER_2nd_conll_format.dev",
            document_separator_token=None if not document_as_sequence else "-DOCSTART-",
            **corpusargs,
        )


class WIKIANN(MultiCorpus):
    def __init__(
            self,
            languages: Union[str, List[str]],
            base_path: Union[str, Path] = None,
            tag_to_bioes: str = "ner",
            in_memory: bool = False,
    ):
        """
        WkiAnn corpus for cross-lingual NER consisting of datasets from 282 languages that exist
        in Wikipedia. See https://elisa-ie.github.io/wikiann/ for details and for the languages and their
        respective abbreveations, i.e. "en" for english. (license: https://opendatacommons.org/licenses/by/)
        Parameters
        ----------
        languages : Union[str, List[str]]
            Should be an abbreviation of a language ("en", "de",..) or a list of abbreviations.
            The datasets of all passed languages will be saved in one MultiCorpus.
            (Note that, even though listed on https://elisa-ie.github.io/wikiann/ some datasets are empty.
            This includes "aa", "cho", "ho", "hz", "ii", "jam", "kj", "kr", "mus", "olo" and "tcy".)
        base_path : Union[str, Path], optional
            Default is None, meaning that corpus gets auto-downloaded and loaded. You can override this
            to point to a different folder but typically this should not be necessary.
        tag_to_bioes : str, optional
            The data is in bio-format. It will by default (with the string "ner" as value) be transformed
            into the bioes format. If you dont want that set it to None.

        """
        if type(languages) == str:
            languages = [languages]

        if type(base_path) == str:
            base_path: Path = Path(base_path)

        # column format
        columns = {0: "text", 1: "ner"}

        # this dataset name
        dataset_name = "wikiann"

        # default dataset folder is the cache root
        if not base_path:
            base_path = Path(flair.cache_root) / "datasets"
        data_folder = base_path / dataset_name

        # For each language in languages, the file is downloaded if not existent
        # Then a comlumncorpus of that data is created and saved in a list
        # this list is handed to the multicorpus

        # list that contains the columncopora
        corpora = []

        google_drive_path = 'https://drive.google.com/uc?id='
        # download data if necessary
        first = True
        for language in languages:

            language_folder = data_folder / language
            file_name = 'wikiann-' + language + '.bio'

            # if language not downloaded yet, download it
            if not language_folder.exists():
                if first == True:
                    import gdown
                    import tarfile
                    first = False
                # create folder
                os.makedirs(language_folder)
                # get google drive id from list
                google_id = google_drive_id_from_language_name(language)
                url = google_drive_path + google_id

                # download from google drive
                gdown.download(url, str(language_folder / language) + '.tar.gz')

                # unzip
                print("Extract data...")
                tar = tarfile.open(str(language_folder / language) + '.tar.gz', "r:gz")
                # tar.extractall(language_folder,members=[tar.getmember(file_name)])
                tar.extract(file_name, str(language_folder))
                tar.close()
                print('...done.')

                # transform data into required format
                # the processed dataset has the additional ending "_new"
                print("Process dataset...")
                silver_standard_to_simple_ner_annotation(str(language_folder / file_name))
                # remove the unprocessed dataset
                os.remove(str(language_folder / file_name))
                print('...done.')

            # initialize comlumncorpus and add it to list
            print("Read data into corpus...")
            corp = ColumnCorpus(data_folder=language_folder,
                                column_format=columns,
                                train_file=file_name + '_new',
                                tag_to_bioes=tag_to_bioes,
                                in_memory=in_memory,
                                )
            corpora.append(corp)
            print("...done.")

        super(WIKIANN, self).__init__(
            corpora, name='wikiann',
        )


def silver_standard_to_simple_ner_annotation(data_file: Union[str, Path]):
    f_read = open(data_file, 'r', encoding='utf-8')
    f_write = open(data_file + '_new', 'w+', encoding='utf-8')
    while True:
        line = f_read.readline()
        if line:
            if line == '\n':
                f_write.write(line)
            else:
                liste = line.split()
                f_write.write(liste[0] + ' ' + liste[-1] + '\n')
        else:
            break
    f_read.close()
    f_write.close()


def google_drive_id_from_language_name(language):
    languages_ids = {
        'aa': '1tDDlydKq7KQQ3_23Ysbtke4HJOe4snIk',  # leer
        'ab': '1hB8REj2XA_0DjI9hdQvNvSDpuBIb8qRf',
        'ace': '1WENJS2ppHcZqaBEXRZyk2zY-PqXkTkgG',
        'ady': '1n6On8WWDHxEoybj7F9K15d_fkGPy6KgO',
        'af': '1CPB-0BD2tg3zIT60D3hmJT0i5O_SKja0',
        'ak': '1l2vlGHnQwvm9XhW5S-403fetwUXhBlZm',
        'als': '196xyYjhbie7sYLHLZHWkkurOwQLi8wK-',
        'am': '1ug1IEoExKD3xWpvfZprAPSQi82YF9Cet',
        'an': '1DNLgPOAOsGZBYd6rC5ddhzvc9_DtWnk2',
        'ang': '1W_0ti7Tl8AkqM91lRCMPWEuUnPOAZroV',
        'ar': '1tyvd32udEQG_cNeVpaD5I2fxvCc6XKIS',
        'arc': '1hSOByStqPmP3b9HfQ39EclUZGo8IKCMb',
        'arz': '1CKW5ZhxTpIHmc8Jt5JLz_5O6Cr8Icsan',
        'as': '12opBoIweBLM8XciMHT4B6-MAaKdYdvpE',
        'ast': '1rp64PxGZBDfcw-tpFBjLg_ddLDElG1II',
        'av': '1hncGUrkG1vwAAQgLtwOf41BWkHkEvdss',
        'ay': '1VmIsWpMTz442b4Mx798ZOgtB9vquKQtf',
        'az': '1FXDXsvBSdqc7GGIDZv0hqBOaaw12Ip2-',
        'azb': '1amVqOuHLEkhjn8rkGUl-mXdZlaACWyNT',
        'ba': '1aLx1d8GagI11VZVYOGQy0BEePeqoT0x3',
        'bar': '1JZ8-k8ZmnpWYI_Yl_cBBgjVdxoM9Daci',
        'bat-smg': '1trxKXDFSeKsygTMKi-ZqXSJs7F90k5a8',
        'bcl': '1Hs0k7KVZ2DPsqroZ4cUKcwZG4HdPV794',
        'be-x-old': '1gaK-spj1m6eGYQ-SsngLxxLUvP1VRk08',
        'be': '1_ttfOSy9BzCRkIT_p3mImT82XRPpEiuH',
        'bg': '1Iug6gYKemb0OrLTUrKDc_c66YGypTfCF',
        'bh': '12OcSFLu940A8tVQLxI8pnxKBpTeZHmrh',
        'bi': '1rftVziS_pqARx4mvLJC0sKLY-OL5ZIjE',
        'bjn': '1n17mkRjPUAOWQk5LQs2C3Tz3ShxK0enZ',
        'bm': '1284dwO_sfdsWE7FR06HhfBRUb8ePesKR',
        'bn': '1K2DM1mT4hkr6NlAIBTj95BeVXcgvpgDm',
        'bo': '1SzGHDVK-OguKdjZ4DXWiOJVrie1iHeWm',
        'bpy': '1m-e5EoruJufvwBEgJLmJtx6jzx64pYN2',
        'br': '1xdaBoJ1DnwI0iEq7gQN1dWcABAs_bM9H',
        'bs': '167dsB01trMYFQl8FshtIdfhjw7IfVKbk',
        'bug': '1yCnevM9_KJzFk27Vxsva_20OacLo4Uam',
        'bxr': '1DlByAX3zB-9UyEAVD4wtX-R7mXC-8xum',
        'ca': '1LuUgbd9sGa-5Ahcsy31EK89a3WOowftY',
        'cbk-zam': '1kgF8xoD-kIOWZET_9kp_4yNX6AAXn6PI',
        'cdo': '14x1y6611G-UAEGq92QEHRpreVkYnoUCw',
        'ce': '1QUUCVKA-fkiCHd3KT3zUWefaWnxzlZLu',
        'ceb': '1DJZE9RfaMoPNXHI73KBXAm4YSe-_YCUk',
        'ch': '1YzAfhmatkmTpkZbAcD6X83epCgzD5S2_',
        'cho': '1ciY0vF3c5a2mTOo_k32A2wMs0klK98Kb',  # leer
        'chr': '1EHaxz1UZHn7v2bbRzCLAhPsNtRzrG3Ae',
        'chy': '1nNWwMAJr1KNdz3bHf6uIn-thZCknlTeB',
        'ckb': '1llpaftcUSiXCZQZMdAqaJSrhwMdcf9IV',
        'co': '1ZP-8oWgMYfW7a6w6ygEFkKDGbN39QnDn',
        'cr': '1ST0xRicLAG4JdCZwGdaY-0pEXooQh7e6',
        'crh': '1Jmpq2XVYUR_XaXU5XNhtOMnz-qkpsgpE',
        'cs': '1Vydyze-jBkK_S1uV5ewV_Y6dbwhXr7lk',
        'csb': '1naUyF74lZPnnopXdOqf5Xor2kT4WoHfS',
        'cu': '1EN5dVTU6jc7YOYPCHq8EYUF31HlMUKs7',
        'cv': '1gEUAlqYSSDI4TrWCqP1LUq2n0X1XEjN3',
        'cy': '1q5g6NJE5GXf65Vc_P4BnUMHQ49Prz-J1',
        'da': '11onAGOLkkqrIwM784siWlg-cewa5WKm8',
        'de': '1f9nWvNkCCy6XWhd9uf4Dq-2--GzSaYAb',
        'diq': '1IkpJaVbEOuOs9qay_KG9rkxRghWZhWPm',
        'dsb': '1hlExWaMth-2eVIQ3i3siJSG-MN_7Z6MY',
        'dv': '1WpCrslO4I7TMb2uaKVQw4U2U8qMs5szi',
        'dz': '10WX52ePq2KfyGliwPvY_54hIjpzW6klV',
        'ee': '1tYEt3oN2KPzBSWrk9jpCqnW3J1KXdhjz',
        'el': '1cxq4NUYmHwWsEn5waYXfFSanlINXWLfM',
        'eml': '17FgGhPZqZNtzbxpTJOf-6nxEuI5oU4Vd',
        'en': '1mqxeCPjxqmO7e8utj1MQv1CICLFVvKa-',
        'eo': '1YeknLymGcqj44ug2yd4P7xQVpSK27HkK',
        'es': '1Dnx3MVR9r5cuoOgeew2gT8bDvWpOKxkU',
        'et': '1Qhb3kYlQnLefWmNimdN_Vykm4mWzbcWy',
        'eu': '1f613wH88UeITYyBSEMZByK-nRNMwLHTs',
        'ext': '1D0nLOZ3aolCM8TShIRyCgF3-_MhWXccN',
        'fa': '1QOG15HU8VfZvJUNKos024xI-OGm0zhEX',
        'ff': '1h5pVjxDYcq70bSus30oqi9KzDmezVNry',
        'fi': '1y3Kf6qYsSvL8_nSEwE1Y6Bf6ninaPvqa',
        'fiu-vro': '1oKUiqG19WgPd3CCl4FGudk5ATmtNfToR',
        'fj': '10xDMuqtoTJlJFp5ghbhKfNWRpLDK3W4d',
        'fo': '1RhjYqgtri1276Be1N9RrNitdBNkpzh0J',
        'fr': '1sK_T_-wzVPJYrnziNqWTriU52rEsXGjn',
        'frp': '1NUm8B2zClBcEa8dHLBb-ZgzEr8phcQyZ',
        'frr': '1FjNqbIUlOW1deJdB8WCuWjaZfUzKqujV',
        'fur': '1oqHZMK7WAV8oHoZLjGR0PfmO38wmR6XY',
        'fy': '1DvnU6iaTJc9bWedmDklHyx8nzKD1s3Ge',
        'ga': '1Ql6rh7absdYQ8l-3hj_MVKcEC3tHKeFB',
        'gag': '1zli-hOl2abuQ2wsDJU45qbb0xuvYwA3a',
        'gan': '1u2dOwy58y-GaS-tCPJS_i9VRDQIPXwCr',
        'gd': '1umsUpngJiwkLdGQbRqYpkgxZju9dWlRz',
        'gl': '141K2IbLjJfXwFTIf-kthmmG0YWdi8liE',
        'glk': '1ZDaxQ6ilXaoivo4_KllagabbvfOuiZ0c',
        'gn': '1hM4MuCaVnZqnL-w-0N-WcWag22ikVLtZ',
        'gom': '1BNOSw75tzPC0wEgLOCKbwu9wg9gcLOzs',
        'got': '1YSHYBtXc1WvUvMIHPz6HHgJvaXKulJUj',
        'gu': '1VdK-B2drqFwKg8KD23c3dKXY-cZgCMgd',
        'gv': '1XZFohYNbKszEFR-V-yDXxx40V41PV9Zm',
        'ha': '18ZG4tUU0owRtQA8Ey3Dl72ALjryEJWMC',
        'hak': '1QQe3WgrCWbvnVH42QXD7KX4kihHURB0Z',
        'haw': '1FLqlK-wpz4jy768XbQAtxd9PhC-9ciP7',
        'he': '18K-Erc2VOgtIdskaQq4D5A3XkVstDmfX',
        'hi': '1lBRapb5tjBqT176gD36K5yb_qsaFeu-k',
        'hif': '153MQ9Ga4NQ-CkK8UiJM3DjKOk09fhCOV',
        'ho': '1c1AoS7yq15iVkTEE-0f3x25NT4F202B8',  # leer
        'hr': '1wS-UtB3sGHuXJQQGR0F5lDegogsgoyif',
        'hsb': '1_3mMLzAE5OmXn2z64rW3OwWbo85Mirbd',
        'ht': '1BwCaF0nfdgkM7Yt7A7d7KyVk0BcuwPGk',
        'hu': '10AkDmTxUWNbOXuYLYZ-ZPbLAdGAGZZ8J',
        'hy': '1Mi2k2alJJquT1ybd3GC3QYDstSagaWdo',
        'hz': '1c1m_-Q92v0Di7Nez6VuaccrN19i8icKV',  # leer
        'ia': '1jPyqTmDuVhEhj89N606Cja5heJEbcMoM',
        'id': '1JWIvIh8fQoMQqk1rPvUThaskxnTs8tsf',
        'ie': '1TaKRlTtB8-Wqu4sfvx6JQKIugAlg0pV-',
        'ig': '15NFAf2Qx6BXSjv_Oun9_3QRBWNn49g86',
        'ii': '1qldGJkMOMKwY13DpcgbxQCbff0K982f9',  # leer
        'ik': '1VoSTou2ZlwVhply26ujowDz6gjwtxmny',
        'ilo': '1-xMuIT6GaM_YeHqgm1OamGkxYfBREiv3',
        'io': '19Zla0wsAcrZm2c0Pw5ghpp4rHjYs26Pp',
        'is': '11i-NCyqS6HbldIbYulsCgQGZFXR8hwoB',
        'it': '1HmjlOaQunHqL2Te7pIkuBWrnjlmdfYo_',
        'iu': '18jKm1S7Ls3l0_pHqQH8MycG3LhoC2pdX',
        'ja': '10dz8UxyK4RIacXE2HcGdrharmp5rwc3r',
        'jam': '1v99CXf9RnbF6aJo669YeTR6mQRTOLZ74',  # leer
        'jbo': '1_LmH9hc6FDGE3F7pyGB1fUEbSwuTYQdD',
        'jv': '1qiSu1uECCLl4IBZS27FBdJIBivkJ7GwE',
        'ka': '172UFuFRBX2V1aWeXlPSpu9TjS-3cxNaD',
        'kaa': '1kh6hMPUdqO-FIxRY6qaIBZothBURXxbY',
        'kab': '1oKjbZI6ZrrALCqnPCYgIjKNrKDA7ehcs',
        'kbd': '1jNbfrboPOwJmlXQBIv053d7n5WXpMRv7',
        'kg': '1iiu5z-sdJ2JLC4Ja9IgDxpRZklIb6nDx',
        'ki': '1GUtt0QI84c5McyLGGxoi5uwjHOq1d6G8',
        'kj': '1nSxXUSGDlXVCIPGlVpcakRc537MwuKZR',  # leer
        'kk': '1ryC3UN0myckc1awrWhhb6RIi17C0LCuS',
        'kl': '1gXtGtX9gcTXms1IExICnqZUHefrlcIFf',
        'km': '1DS5ATxvxyfn1iWvq2G6qmjZv9pv0T6hD',
        'kn': '1ZGLYMxbb5-29MNmuUfg2xFhYUbkJFMJJ',
        'ko': '12r8tIkTnwKhLJxy71qpIcoLrT6NNhQYm',
        'koi': '1EdG_wZ_Qk124EPAZw-w6rdEhYLsgcvIj',
        'kr': '19VNQtnBA-YL_avWuVeHQHxJZ9MZ04WPF',  # leer
        'krc': '1nReV4Mb7Wdj96czpO5regFbdBPu0zZ_y',
        'ks': '1kzh0Pgrv27WRMstR9MpU8mu7p60TcT-X',
        'ksh': '1iHJvrl2HeRaCumlrx3N7CPrHQ2KuLUkt',
        'ku': '1YqJog7Bkk0fHBCSTxJ9heeE-bfbkbkye',
        'kv': '1s91HI4eq8lQYlZwfrJAgaGlCyAtIhvIJ',
        'kw': '16TaIX2nRfqDp8n7zudd4bqf5abN49dvW',
        'ky': '17HPUKFdKWhUjuR1NOp5f3PQYfMlMCxCT',
        'la': '1NiQuBaUIFEERvVXo6CQLwosPraGyiRYw',
        'lad': '1PEmXCWLCqnjLBomMAYHeObM1AmVHtD08',
        'lb': '1nE4g10xoTU23idmDtOQ0w2QCuizZ6QH_',
        'lbe': '1KOm-AdRcCHfSc1-uYBxBA4GjxXjnIlE-',
        'lez': '1cJAXshrLlF1TZlPHJTpDwEvurIOsz4yR',
        'lg': '1Ur0y7iiEpWBgHECrIrT1OyIC8um_y4th',
        'li': '1TikIqfqcZlSDWhOae1JnjJiDko4nj4Dj',
        'lij': '1ro5ItUcF49iP3JdV82lhCQ07MtZn_VjW',
        'lmo': '1W4rhBy2Pi5SuYWyWbNotOVkVY3kYWS_O',
        'ln': '1bLSV6bWx0CgFm7ByKppZLpYCFL8EIAoD',
        'lo': '1C6SSLeKF3QirjZbAZAcpVX_AXYg_TJG3',
        'lrc': '1GUcS28MlJe_OjeQfS2AJ8uczpD8ut60e',
        'lt': '1gAG6TcMTmC128wWK0rCXRlCTsJY9wFQY',
        'ltg': '12ziP8t_fAAS9JqOCEC0kuJObEyuoiOjD',
        'lv': '1MPuAM04u-AtfybXdpHwCqUpFWbe-zD0_',
        'mai': '1d_nUewBkka2QGEmxCc9v3dTfvo7lPATH',
        'map-bms': '1wrNIE-mqp2xb3lrNdwADe6pb7f35NP6V',
        'mdf': '1BmMGUJy7afuKfhfTBMiKxM3D7FY-JrQ2',
        'mg': '105WaMhcWa-46tCztoj8npUyg0aH18nFL',
        'mh': '1Ej7n6yA1cF1cpD5XneftHtL33iHJwntT',
        'mhr': '1CCPIUaFkEYXiHO0HF8_w07UzVyWchrjS',
        'mi': '1F6au9xQjnF-aNBupGJ1PwaMMM6T_PgdQ',
        'min': '1tVK5SHiCy_DaZSDm3nZBgT5bgWThbJt_',
        'mk': '18NpudytGhSWq_LbmycTDw10cSftlSBGS',
        'ml': '1V73UE-EvcE-vV3V1RTvU4sak6QFcP91y',
        'mn': '14jRXicA87oXZOZllWqUjKBMetNpQEUUp',
        'mo': '1YsLGNMsJ7VsekhdcITQeolzOSK4NzE6U',
        'mr': '1vOr1AIHbgkhTO9Ol9Jx5Wh98Qdyh1QKI',
        'mrj': '1dW-YmEW8a9D5KyXz8ojSdIXWGekNzGzN',
        'ms': '1bs-_5WNRiZBjO-DtcNtkcIle-98homf_',
        'mt': '1L7aU3iGjm6SmPIU74k990qRgHFV9hrL0',
        'mus': '1_b7DcRqiKJFEFwp87cUecqf8A5BDbTIJ',  # leer
        'mwl': '1MfP0jba2jQfGVeJOLq26MjI6fYY7xTPu',
        'my': '16wsIGBhNVd2lC2p6n1X8rdMbiaemeiUM',
        'myv': '1KEqHmfx2pfU-a1tdI_7ZxMQAk5NJzJjB',
        'mzn': '1CflvmYEXZnWwpsBmIs2OvG-zDDvLEMDJ',
        'na': '1r0AVjee5wNnrcgJxQmVGPVKg5YWz1irz',
        'nah': '1fx6eu91NegyueZ1i0XaB07CKjUwjHN7H',
        'nap': '1bhT4sXCJvaTchCIV9mwLBtf3a7OprbVB',
        'nds-nl': '1UIFi8eOCuFYJXSAXZ9pCWwkQMlHaY4ye',
        'nds': '1FLgZIXUWa_vekDt4ndY0B5XL7FNLiulr',
        'ne': '1gEoCjSJmzjIH4kdHsbDZzD6ID4_78ekS',
        'new': '1_-p45Ny4w9UvGuhD8uRNSPPeaARYvESH',
        'ng': '11yxPdkmpmnijQUcnFHZ3xcOmLTYJmN_R',
        'nl': '1dqYXg3ilzVOSQ_tz_dF47elSIvSIhgqd',
        'nn': '1pDrtRhQ001z2WUNMWCZQU3RV_M0BqOmv',
        'no': '1zuT8MI96Ivpiu9mEVFNjwbiM8gJlSzY2',
        'nov': '1l38388Rln0NXsSARMZHmTmyfo5C0wYTd',
        'nrm': '10vxPq1Nci7Wpq4XOvx3dtqODskzjdxJQ',
        'nso': '1iaIV8qlT0RDnbeQlnxJ3RehsG3gU5ePK',
        'nv': '1oN31jT0w3wP9aGwAPz91pSdUytnd9B0g',
        'ny': '1eEKH_rUPC560bfEg11kp3kbe8qWm35IG',
        'oc': '1C01cW8G_j8US-DTrsmeal_ENHTtNWn-H',
        'olo': '1vbDwKZKqFq84dusr1SvDx5JbBcPanx9L',  # leer
        'om': '1q3h22VMbWg2kgVFm-OArR-E4y1yBQ1JX',
        'or': '1k8LwCE8nC7lq6neXDaS3zRn0KOrd9RnS',
        'os': '1u81KAB34aEQfet00dLMRIBJsfRwbDTij',
        'pa': '1JDEHL1VcLHBamgTPBom_Ryi8hk6PBpsu',
        'pag': '1k905VUWnRgY8kFb2P2431Kr4dZuolYGF',
        'pam': '1ssugGyJb8ipispC60B3I6kzMsri1WcvC',
        'pap': '1Za0wfwatxYoD7jGclmTtRoBP0uV_qImQ',
        'pcd': '1csJlKgtG04pdIYCUWhsCCZARKIGlEYPx',
        'pdc': '1Xnms4RXZKZ1BBQmQJEPokmkiweTpouUw',
        'pfl': '1tPQfHX7E0uKMdDSlwNw5aGmaS5bUK0rn',
        'pi': '16b-KxNxzbEuyoNSlI3bfe2YXmdSEsPFu',
        'pih': '1vwyihTnS8_PE5BNK7cTISmIBqGWvsVnF',
        'pl': '1fijjS0LbfpKcoPB5V8c8fH08T8AkXRp9',
        'pms': '12ySc7X9ajWWqMlBjyrPiEdc-qVBuIkbA',
        'pnb': '1RB3-wjluhTKbdTGCsk3nag1bM3m4wENb',
        'pnt': '1ZCUzms6fY4on_fW8uVgO7cEs9KHydHY_',
        'ps': '1WKl9Av6Sqz6aHKyUM5kIh90mzFzyVWH9',
        'pt': '13BX-_4_hcTUp59HDyczFDI32qUB94vUY',
        'qu': '1CB_C4ygtRoegkqgcqfXNHr8oQd-UcvDE',
        'rm': '1YRSGgWoxEqSojHXuBHJnY8vAHr1VgLu-',
        'rmy': '1uFcCyvOWBJWKFQxbkYSp373xUXVl4IgF',
        'rn': '1ekyyb2MvupYGY_E8_BhKvV664sLvW4aE',
        'ro': '1YfeNTSoxU-zJMnyQotLk5X8B_6nHryBu',
        'roa-rup': '150s4H4TdQ5nNYVC6j0E416TUAjBE85yy',
        'roa-tara': '1H6emfQsD_a5yohK4RMPQ-GrnHXqqVgr3',
        'ru': '11gP2s-SYcfS3j9MjPp5C3_nFeQB-8x86',
        'rue': '1OuSglZAndja1J5D5IUmdbt_niTTyEgYK',
        'rw': '1NuhHfi0-B-Xlr_BApijnxCw0WMEltttP',
        'sa': '1P2S3gL_zvKgXLKJJxg-Fb4z8XdlVpQik',
        'sah': '1qz0MpKckzUref2FX_FYiNzI2p4BDc5oR',
        'sc': '1oAYj_Fty4FUwjAOBEBaiZt_cY8dtpDfA',
        'scn': '1sDN9zHkXWYoHYx-DUu-GPvsUgB_IRa8S',
        'sco': '1i8W7KQPj6YZQLop89vZBSybJNgNsvXWR',
        'sd': '1vaNqfv3S8Gl5pQmig3vwWQ3cqRTsXmMR',
        'se': '1RT9xhn0Vl90zjWYDTw5V1L_u1Oh16tpP',
        'sg': '1iIh2oXD2Szz_AygUvTt3_ZK8a3RYEGZ_',
        'sh': '1qPwLiAm6t4__G-zVEOrBgYx6VRmgDgiS',
        'si': '1G5ryceID0TP6SAO42e-HAbIlCvYmnUN7',
        'simple': '1FVV49o_RlK6M5Iw_7zeJOEDQoTa5zSbq',
        'sk': '11mkYvbmAWKTInj6t4Ma8BUPxoR5o6irL',
        'sl': '1fsIZS5LgMzMzZ6T7ogStyj-ILEZIBRvO',
        'sm': '1yefECpKX_Y4R7G2tggIxvc_BvJfOAz-t',
        'sn': '1fYeCjMPvRAv94kvZjiKI-ktIDLkbv0Ve',
        'so': '1Uc-eSZnJb36SgeTvRU3GirXZOlGD_NB6',
        'sq': '11u-53n71O_yjpwRiCQSwgL7N2w72ZptX',
        'sr': '1PGLGlQi8Q0Eac6dib-uuCJAAHK6SF5Pz',
        'srn': '1JKiL3TSXqK1-KhPfAwMK0uqw90WEzg7M',
        'ss': '1e0quNEsA1dn57-IbincF4D82dRWgzQlp',
        'st': '1ny-FBzpBqIDgv6jMcsoFev3Ih65FNZFO',
        'stq': '15Fx32ROy2IM6lSqAPUykkr3CITR6Xd7v',
        'su': '1C0FJum7bYZpnyptBvfAgwJb0TX2hggtO',
        'sv': '1YyqzOSXzK5yrAou9zeTDWH_7s569mDcz',
        'sw': '1_bNTj6T8eXlNAIuHaveleWlHB_22alJs',
        'szl': '1_dXEip1snK4CPVGqH8x7lF5O-6FdCNFW',
        'ta': '1ZFTONsxGtSnC9QB6RpWSvgD_MbZwIhHH',
        'tcy': '15R6u7KQs1vmDSm_aSDrQMJ3Q6q3Be0r7',  # leer
        'te': '11Sx-pBAPeZOXGyv48UNSVMD0AH7uf4YN',
        'tet': '11mr2MYLcv9pz7mHhGGNi5iNCOVErYeOt',
        'tg': '16ttF7HWqM9Cnj4qmgf3ZfNniiOJfZ52w',
        'th': '14xhIt-xr5n9nMuvcwayCGM1-zBCFZquW',
        'ti': '123q5e9MStMShp8eESGtHdSBGLDrCKfJU',
        'tk': '1X-JNInt34BNGhg8A8Peyjw2WjsALdXsD',
        'tl': '1WkQHbWd9cqtTnSHAv0DpUThaBnzeSPTJ',
        'tn': '1fHfQHetZn8-fLuRZEu-cvs-kQYwPvjyL',
        'to': '1cHOLaczYJ8h-OqQgxeoH9vMG3izg6muT',
        'tpi': '1YsRjxVu6NYOrXRb8oqMO9FPaicelFEcu',
        'tr': '1J1Zy02IxvtCK0d1Ba2h_Ulit1mVb9UIX',
        'ts': '1pIcfAt3KmtmDkyhOl-SMSeoM8aP8bOpl',
        'tt': '1vsfzCjj-_bMOn5jBai41TF5GjKJM_Ius',
        'tum': '1NWcg65daI2Bt0awyEgU6apUDbBmiqCus',
        'tw': '1WCYKZIqS7AagS76QFSfbteiOgFNBvNne',
        'ty': '1DIqaP1l-N9VXTNokrlr6EuPMGE765o4h',
        'tyv': '1F3qa05OYLBcjT1lXMurAJFDXP_EesCvM',
        'udm': '1T0YMTAPLOk768sstnewy5Jxgx2RPu3Rb',
        'ug': '1fjezvqlysyZhiQMZdazqLGgk72PqtXAw',
        'uk': '1UMJCHtzxkfLDBJE7NtfN5FeMrnnUVwoh',
        'ur': '1WNaD2TuHvdsF-z0k_emQYchwoQQDFmRk',
        'uz': '11wrG2FSTpRJc2jb5MhgvxjkVDYhT8M-l',
        've': '1PucJ7pJ4CXGEXZ5p_WleZDs2usNz74to',
        'vec': '1cAVjm_y3ehNteDQIYz9yyoq1EKkqOXZ0',
        'vep': '1K_eqV7O6C7KPJWZtmIuzFMKAagj-0O85',
        'vi': '1yQ6nhm1BmG9lD4_NaG1hE5VV6biEaV5f',
        'vls': '1bpQQW6pKHruKJJaKtuggH5rReMXyeVXp',
        'vo': '1D80QRdTpe7H4mHFKpfugscsjX71kiMJN',
        'wa': '1m4B81QYbf74htpInDU5p7d0n0ot8WLPZ',
        'war': '1EC3jsHtu22tHBv6jX_I4rupC5RwV3OYd',
        'wo': '1vChyqNNLu5xYHdyHpACwwpw4l3ptiKlo',
        'wuu': '1_EIn02xCUBcwLOwYnA-lScjS2Lh2ECw6',
        'xal': '19bKXsL1D2UesbB50JPyc9TpG1lNc2POt',
        'xh': '1pPVcxBG3xsCzEnUzlohc_p89gQ9dSJB3',
        'xmf': '1SM9llku6I_ZuZz05mOBuL2lx-KQXvehr',
        'yi': '1WNWr1oV-Nl7c1Jv8x_MiAj2vxRtyQawu',
        'yo': '1yNVOwMOWeglbOcRoZzgd4uwlN5JMynnY',
        'za': '1i7pg162cD_iU9h8dgtI2An8QCcbzUAjB',
        'zea': '1EWSkiSkPBfbyjWjZK0VuKdpqFnFOpXXQ',
        'zh-classical': '1uUKZamNp08KA7s7794sKPOqPALvo_btl',
        'zh-min-nan': '1oSgz3YBXLGUgI7kl-uMOC_ww6L0FNFmp',
        'zh-yue': '1zhwlUeeiyOAU1QqwqZ8n91yXIRPFA7UE',
        'zh': '1LZ96GUhkVHQU-aj2C3WOrtffOp0U3Z7f',
        'zu': '1FyXl_UK1737XB3drqQFhGXiJrJckiB1W'
    }
    return languages_ids[language]


class WIKIGOLD_NER(ColumnCorpus):
    def __init__(
            self,
            base_path: Union[str, Path] = None,
            tag_to_bioes: str = "ner",
            in_memory: bool = True,
            document_as_sequence: bool = False,
            **corpusargs,
    ):
        """
        Initialize the wikigold corpus. The first time you call this constructor it will automatically
        download the dataset.
        :param base_path: Default is None, meaning that corpus gets auto-downloaded and loaded. You can override this
        to point to a different folder but typically this should not be necessary.
        :param tag_to_bioes: NER by default, should not be changed
        :param in_memory: If True, keeps dataset in memory giving speedups in training.
        :param document_as_sequence: If True, all sentences of a document are read into a single Sentence object
        """
        if type(base_path) == str:
            base_path: Path = Path(base_path)

        # column format
        columns = {0: "text", 1: "ner"}

        # this dataset name
        dataset_name = self.__class__.__name__.lower()

        # default dataset folder is the cache root
        if not base_path:
            base_path = Path(flair.cache_root) / "datasets"
        data_folder = base_path / dataset_name

        # download data if necessary
        wikigold_ner_path = "https://raw.githubusercontent.com/juand-r/entity-recognition-datasets/master/data/wikigold/CONLL-format/data/"
        cached_path(f"{wikigold_ner_path}wikigold.conll.txt", Path("datasets") / dataset_name)

        super(WIKIGOLD_NER, self).__init__(
            data_folder,
            columns,
            tag_to_bioes=tag_to_bioes,
            encoding="utf-8",
            in_memory=in_memory,
            train_file='wikigold.conll.txt',
            document_separator_token=None if not document_as_sequence else "-DOCSTART-",
            **corpusargs,
        )


class WIKINER_ENGLISH(ColumnCorpus):
    def __init__(
            self,
            base_path: Union[str, Path] = None,
            tag_to_bioes: str = "ner",
            in_memory: bool = False,
            **corpusargs,
    ):
        if type(base_path) == str:
            base_path: Path = Path(base_path)

        # column format
        columns = {0: "text", 1: "pos", 2: "ner"}

        # this dataset name
        dataset_name = self.__class__.__name__.lower()

        # default dataset folder is the cache root
        if not base_path:
            base_path = Path(flair.cache_root) / "datasets"
        data_folder = base_path / dataset_name

        # download data if necessary
        _download_wikiner("en", dataset_name)

        super(WIKINER_ENGLISH, self).__init__(
            data_folder, columns, tag_to_bioes=tag_to_bioes, in_memory=in_memory, **corpusargs,
        )


class WIKINER_GERMAN(ColumnCorpus):
    def __init__(
            self,
            base_path: Union[str, Path] = None,
            tag_to_bioes: str = "ner",
            in_memory: bool = False,
            **corpusargs,
    ):
        if type(base_path) == str:
            base_path: Path = Path(base_path)

        # column format
        columns = {0: "text", 1: "pos", 2: "ner"}

        # this dataset name
        dataset_name = self.__class__.__name__.lower()

        # default dataset folder is the cache root
        if not base_path:
            base_path = Path(flair.cache_root) / "datasets"
        data_folder = base_path / dataset_name

        # download data if necessary
        _download_wikiner("de", dataset_name)

        super(WIKINER_GERMAN, self).__init__(
            data_folder, columns, tag_to_bioes=tag_to_bioes, in_memory=in_memory, **corpusargs,
        )


class WIKINER_DUTCH(ColumnCorpus):
    def __init__(
            self,
            base_path: Union[str, Path] = None,
            tag_to_bioes: str = "ner",
            in_memory: bool = False,
            **corpusargs,
    ):
        if type(base_path) == str:
            base_path: Path = Path(base_path)

        # column format
        columns = {0: "text", 1: "pos", 2: "ner"}

        # this dataset name
        dataset_name = self.__class__.__name__.lower()

        # default dataset folder is the cache root
        if not base_path:
            base_path = Path(flair.cache_root) / "datasets"
        data_folder = base_path / dataset_name

        # download data if necessary
        _download_wikiner("nl", dataset_name)

        super(WIKINER_DUTCH, self).__init__(
            data_folder, columns, tag_to_bioes=tag_to_bioes, in_memory=in_memory, **corpusargs,
        )


class WIKINER_FRENCH(ColumnCorpus):
    def __init__(
            self,
            base_path: Union[str, Path] = None,
            tag_to_bioes: str = "ner",
            in_memory: bool = False,
            **corpusargs,
    ):
        if type(base_path) == str:
            base_path: Path = Path(base_path)

        # column format
        columns = {0: "text", 1: "pos", 2: "ner"}

        # this dataset name
        dataset_name = self.__class__.__name__.lower()

        # default dataset folder is the cache root
        if not base_path:
            base_path = Path(flair.cache_root) / "datasets"
        data_folder = base_path / dataset_name

        # download data if necessary
        _download_wikiner("fr", dataset_name)

        super(WIKINER_FRENCH, self).__init__(
            data_folder, columns, tag_to_bioes=tag_to_bioes, in_memory=in_memory, **corpusargs,
        )


class WIKINER_ITALIAN(ColumnCorpus):
    def __init__(
            self,
            base_path: Union[str, Path] = None,
            tag_to_bioes: str = "ner",
            in_memory: bool = False,
            **corpusargs,
    ):
        if type(base_path) == str:
            base_path: Path = Path(base_path)

        # column format
        columns = {0: "text", 1: "pos", 2: "ner"}

        # this dataset name
        dataset_name = self.__class__.__name__.lower()

        # default dataset folder is the cache root
        if not base_path:
            base_path = Path(flair.cache_root) / "datasets"
        data_folder = base_path / dataset_name

        # download data if necessary
        _download_wikiner("it", dataset_name)

        super(WIKINER_ITALIAN, self).__init__(
            data_folder, columns, tag_to_bioes=tag_to_bioes, in_memory=in_memory
        )


class WIKINER_SPANISH(ColumnCorpus):
    def __init__(
            self,
            base_path: Union[str, Path] = None,
            tag_to_bioes: str = "ner",
            in_memory: bool = False,
            **corpusargs,
    ):
        if type(base_path) == str:
            base_path: Path = Path(base_path)

        # column format
        columns = {0: "text", 1: "pos", 2: "ner"}

        # this dataset name
        dataset_name = self.__class__.__name__.lower()

        # default dataset folder is the cache root
        if not base_path:
            base_path = Path(flair.cache_root) / "datasets"
        data_folder = base_path / dataset_name

        # download data if necessary
        _download_wikiner("es", dataset_name)

        super(WIKINER_SPANISH, self).__init__(
            data_folder, columns, tag_to_bioes=tag_to_bioes, in_memory=in_memory, **corpusargs,
        )


class WIKINER_PORTUGUESE(ColumnCorpus):
    def __init__(
            self,
            base_path: Union[str, Path] = None,
            tag_to_bioes: str = "ner",
            in_memory: bool = False,
            **corpusargs,
    ):
        if type(base_path) == str:
            base_path: Path = Path(base_path)

        # column format
        columns = {0: "text", 1: "pos", 2: "ner"}

        # this dataset name
        dataset_name = self.__class__.__name__.lower()

        # default dataset folder is the cache root
        if not base_path:
            base_path = Path(flair.cache_root) / "datasets"
        data_folder = base_path / dataset_name

        # download data if necessary
        _download_wikiner("pt", dataset_name)

        super(WIKINER_PORTUGUESE, self).__init__(
            data_folder, columns, tag_to_bioes=tag_to_bioes, in_memory=in_memory, **corpusargs,
        )


class WIKINER_POLISH(ColumnCorpus):
    def __init__(
            self,
            base_path: Union[str, Path] = None,
            tag_to_bioes: str = "ner",
            in_memory: bool = False,
            **corpusargs,
    ):
        if type(base_path) == str:
            base_path: Path = Path(base_path)

        # column format
        columns = {0: "text", 1: "pos", 2: "ner"}

        # this dataset name
        dataset_name = self.__class__.__name__.lower()

        # default dataset folder is the cache root
        if not base_path:
            base_path = Path(flair.cache_root) / "datasets"
        data_folder = base_path / dataset_name

        # download data if necessary
        _download_wikiner("pl", dataset_name)

        super(WIKINER_POLISH, self).__init__(
            data_folder, columns, tag_to_bioes=tag_to_bioes, in_memory=in_memory, **corpusargs,
        )


class WIKINER_RUSSIAN(ColumnCorpus):
    def __init__(
            self,
            base_path: Union[str, Path] = None,
            tag_to_bioes: str = "ner",
            in_memory: bool = False,
            **corpusargs,
    ):
        if type(base_path) == str:
            base_path: Path = Path(base_path)

        # column format
        columns = {0: "text", 1: "pos", 2: "ner"}

        # this dataset name
        dataset_name = self.__class__.__name__.lower()

        # default dataset folder is the cache root
        if not base_path:
            base_path = Path(flair.cache_root) / "datasets"
        data_folder = base_path / dataset_name

        # download data if necessary
        _download_wikiner("ru", dataset_name)

        super(WIKINER_RUSSIAN, self).__init__(
            data_folder, columns, tag_to_bioes=tag_to_bioes, in_memory=in_memory, **corpusargs,
        )


class WNUT_17(ColumnCorpus):
    def __init__(
            self,
            base_path: Union[str, Path] = None,
            tag_to_bioes: str = "ner",
            in_memory: bool = True,
            **corpusargs,
    ):
        if type(base_path) == str:
            base_path: Path = Path(base_path)

        # column format
        columns = {0: "text", 1: "ner"}

        # this dataset name
        dataset_name = self.__class__.__name__.lower()

        # default dataset folder is the cache root
        if not base_path:
            base_path = Path(flair.cache_root) / "datasets"
        data_folder = base_path / dataset_name

        # download data if necessary
        wnut_path = "https://noisy-text.github.io/2017/files/"
        cached_path(f"{wnut_path}wnut17train.conll", Path("datasets") / dataset_name)
        cached_path(f"{wnut_path}emerging.dev.conll", Path("datasets") / dataset_name)
        cached_path(
            f"{wnut_path}emerging.test.annotated", Path("datasets") / dataset_name
        )

        super(WNUT_17, self).__init__(
            data_folder, columns, tag_to_bioes=tag_to_bioes, in_memory=in_memory, **corpusargs,
        )


class WNUT_2020_NER(ColumnCorpus):
    def __init__(
            self,
            base_path: Union[str, Path] = None,
            tag_to_bioes: str = "ner",
            in_memory: bool = True,
            document_as_sequence: bool = False,
            **corpusargs,
    ):
        """
        Initialize the WNUT_2020_NER corpus. The first time you call this constructor it will automatically
        download the dataset.
        :param base_path: Default is None, meaning that corpus gets auto-downloaded and loaded. You can override this
        to point to a different folder but typically this should not be necessary.
        :param tag_to_bioes: NER by default, since it is the only option of the WNUT corpus.
        :param in_memory: If True, keeps dataset in memory giving speedups in training.
        :param document_as_sequence: If True, all sentences of a document are read into a single Sentence object
        """
        if type(base_path) == str:
            base_path: Path = Path(base_path)

        # column format
        columns = {0: "text", 1: "ner"}

        # this dataset name
        dataset_name = self.__class__.__name__.lower()

        # default dataset folder is the cache root
        if not base_path:
            base_path = Path(flair.cache_root) / "datasets"
        data_folder = base_path / dataset_name

        # download data if necessary
        github_url = "https://github.com/jeniyat/WNUT_2020_NER/archive/master.zip"

        for sample in ["train", "test", "dev"]:

            sample_file = data_folder / (sample + ".txt")
            if not sample_file.is_file():

                zip_path = cached_path(
                    f"{github_url}", Path("datasets") / dataset_name
                )

                # unzip the downloaded repo and merge the train, dev and test datasets
                unpack_file(zip_path, data_folder, "zip", False)  # unzipped folder name: WNUT_2020_NER-master

                if sample == "test":
                    file_path = data_folder / Path("WNUT_2020_NER-master/data/" + sample + "_data_2020/Conll_Format/")
                else:
                    file_path = data_folder / Path("WNUT_2020_NER-master/data/" + sample + "_data/Conll_Format/")
                filenames = os.listdir(file_path)
                with open(data_folder / (sample + '.txt'), 'w') as outfile:
                    for fname in filenames:
                        with open(file_path / fname) as infile:
                            lines = infile.read()
                            outfile.write(lines)

                shutil.rmtree(str(data_folder / "WNUT_2020_NER-master"))  # clean up when done

        super(WNUT_2020_NER, self).__init__(
            data_folder,
            columns,
            tag_to_bioes=tag_to_bioes,
            encoding="utf-8",
            in_memory=in_memory,
            document_separator_token=None if not document_as_sequence else "-DOCSTART-",
            **corpusargs,
        )


def _download_wikiner(language_code: str, dataset_name: str):
    # download data if necessary
    wikiner_path = (
        "https://raw.githubusercontent.com/dice-group/FOX/master/input/Wikiner/"
    )
    lc = language_code

    data_file = (
            Path(flair.cache_root)
            / "datasets"
            / dataset_name
            / f"aij-wikiner-{lc}-wp3.train"
    )
    if not data_file.is_file():

        cached_path(
            f"{wikiner_path}aij-wikiner-{lc}-wp3.bz2", Path("datasets") / dataset_name
        )
        import bz2, shutil

        # unpack and write out in CoNLL column-like format
        bz_file = bz2.BZ2File(
            Path(flair.cache_root)
            / "datasets"
            / dataset_name
            / f"aij-wikiner-{lc}-wp3.bz2",
            "rb",
        )
        with bz_file as f, open(
                Path(flair.cache_root)
                / "datasets"
                / dataset_name
                / f"aij-wikiner-{lc}-wp3.train",
                "w",
                encoding="utf-8"
        ) as out:
            for line in f:
                line = line.decode("utf-8")
                words = line.split(" ")
                for word in words:
                    out.write("\t".join(word.split("|")) + "\n")


class XTREME(MultiCorpus):
    def __init__(
            self,
            languages: Union[str, List[str]] = None,
            base_path: Union[str, Path] = None,
            tag_to_bioes: str = "ner",
            in_memory: bool = False,
            **corpusargs,
    ):
        """
        Xtreme corpus for cross-lingual NER consisting of datasets of a total of 176 languages. The data comes from the google
        research work XTREME https://github.com/google-research/xtreme. All datasets for NER and respective language abbreviations (e.g.
        "en" for english can be found here https://www.amazon.com/clouddrive/share/d3KGCRCIYwhKJF0H3eWA26hjg2ZCRhjpEQtDL70FSBN/folder/C43gs51bSIaq5sFTQkWNCQ?_encoding=UTF8&*Version*=1&*entries*=0&mgh=1 )
        The data is derived from the wikiann dataset https://elisa-ie.github.io/wikiann/ (license: https://opendatacommons.org/licenses/by/)

        Parameters
        ----------
        languages : Union[str, List[str]], optional
            Default the 40 languages that are used in XTREME are loaded. Otherwise on can hand over a strings or a list of strings
            consisiting of abbreviations for languages. All datasets will be loaded in a MultiCorpus object.
        base_path : Union[str, Path], optional
            Default is None, meaning that corpus gets auto-downloaded and loaded. You can override this
            to point to a different folder but typically this should not be necessary.
        tag_to_bioes : str, optional
            The data is in bio-format. It will by default (with the string "ner" as value) be transformed
            into the bioes format. If you dont want that set it to None.

        """
        # if no languages are given as argument all languages used in XTREME will be loaded
        if not languages:
            languages = ["af", "ar", "bg", "bn", "de", "el", "en", "es", "et", "eu", "fa", "fi", "fr", "he", "hi", "hu",
                         "id", "it", "ja", "jv", "ka", "kk", "ko", "ml", "mr", "ms", "my", "nl", "pt", "ru", "sw", "ta",
                         "te", "th", "tl", "tr", "ur", "vi", "yo", "zh"]

        # if only one language is given
        if type(languages) == str:
            languages = [languages]

        if type(base_path) == str:
            base_path: Path = Path(base_path)

        # column format
        columns = {0: "text", 1: "ner"}

        # this dataset name
        dataset_name = "xtreme"

        # default dataset folder is the cache root
        if not base_path:
            base_path = Path(flair.cache_root) / "datasets"
        data_folder = base_path / dataset_name

        # For each language in languages, the file is downloaded if not existent
        # Then a comlumncorpus of that data is created and saved in a list
        # This list is handed to the multicorpus

        # list that contains the columncopora
        corpora = []

        hu_path = "https://nlp.informatik.hu-berlin.de/resources/datasets/panx_dataset"

        # download data if necessary
        for language in languages:

            language_folder = data_folder / language

            # if language not downloaded yet, download it
            if not language_folder.exists():

                file_name = language + '.tar.gz'
                # create folder
                os.makedirs(language_folder)

                # download from HU Server
                temp_file = cached_path(
                    hu_path + "/" + file_name,
                    Path("datasets") / dataset_name / language
                )

                # unzip
                print("Extract data...")
                import tarfile
                tar = tarfile.open(str(temp_file), "r:gz")
                for part in ["train", "test", "dev"]:
                    tar.extract(part, str(language_folder))
                tar.close()
                print('...done.')

                # transform data into required format
                print("Process dataset...")
                for part in ["train", "test", "dev"]:
                    xtreme_to_simple_ner_annotation(str(language_folder / part))
                print('...done.')

            # initialize comlumncorpus and add it to list
            print("Read data into corpus...")
            corp = ColumnCorpus(data_folder=language_folder,
                                column_format=columns,
                                tag_to_bioes=tag_to_bioes,
                                in_memory=in_memory,
                                )
            corpora.append(corp)
            print("...done.")

        super(XTREME, self).__init__(
            corpora, name='xtreme',
        )


def xtreme_to_simple_ner_annotation(data_file: Union[str, Path]):
    with open(data_file, 'r', encoding='utf-8') as f:
        lines = f.readlines()
    with open(data_file, 'w', encoding='utf-8') as f:
        for line in lines:
            if line == '\n':
                f.write(line)
            else:
                liste = line.split()
                f.write(liste[0].split(':', 1)[1] + ' ' + liste[1] + '\n')<|MERGE_RESOLUTION|>--- conflicted
+++ resolved
@@ -188,34 +188,9 @@
 
                 self.total_sentence_count = len(self.indices)
 
-<<<<<<< HEAD
             # option 2: keep everything in memory
             if self.in_memory:
                 self.sentences: List[Sentence] = []
-=======
-                        if self.in_memory:
-                            if self.tag_to_bio2 is not None:
-                                sentence.convert_tag_scheme(
-                                    tag_type=self.tag_to_bio2, target_scheme="iob"
-                                )
-                            if self.tag_to_bioes is not None:
-                                sentence.convert_tag_scheme(
-                                    tag_type=self.tag_to_bioes, target_scheme="iobes"
-                                )
-                            self.sentences.append(sentence)
-                        else:
-                            self.indices.append(position)
-                            position = f.tell()
-                        self.total_sentence_count += 1
-                    sentence: Sentence = Sentence()
-                    sentence_started = False
-
-                elif self.in_memory:
-                    token = self._parse_token(line)
-                    if not line.isspace():
-                        sentence.add_token(token)
-                        sentence_started = True
->>>>>>> 4fe8ba8e
 
                 # pointer to previous
                 previous_sentence = None
@@ -334,21 +309,6 @@
             with open(str(self.path_to_column_file), encoding=self.encoding) as file:
                 file.seek(self.indices[index])
                 sentence = self._convert_lines_to_sentence(self._read_next_sentence(file))
-
-<<<<<<< HEAD
-=======
-                    if self.__line_completes_sentence(line):
-                        if len(sentence) > 0:
-                            if self.tag_to_bio2 is not None:
-                                sentence.convert_tag_scheme(
-                                    tag_type=self.tag_to_bio2, target_scheme="iob"
-                                )
-                            if self.tag_to_bioes is not None:
-                                sentence.convert_tag_scheme(
-                                    tag_type=self.tag_to_bioes, target_scheme="iobes"
-                                )
-                            return sentence
->>>>>>> 4fe8ba8e
 
             # set sentence context using partials
             sentence._position_in_dataset = (self, index)
