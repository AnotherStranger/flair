--- conflicted
+++ resolved
@@ -32,23 +32,13 @@
 
 class TransformerDocumentEmbeddings(DocumentEmbeddings):
     def __init__(
-<<<<<<< HEAD
-            self,
-            model: Union[str, dict] = "bert-base-uncased",
-            fine_tune: bool = True,
-            layers: str = "-1",
-            layer_mean: bool = False,
-            pooling: str = "cls",
-            **kwargs
-=======
         self,
-        model: str = "bert-base-uncased",
+        model: Union[str, dict] = "bert-base-uncased",
         fine_tune: bool = True,
         layers: str = "-1",
         layer_mean: bool = False,
         pooling: str = "cls",
         **kwargs,
->>>>>>> 680485d1
     ):
         """
         Bidirectional transformer embeddings of words from various transformer architectures.
@@ -78,14 +68,15 @@
         logging.set_verbosity_error()
 
         # load tokenizer and transformer model
-<<<<<<< HEAD
         if type(model) == str:
             self.tokenizer: PreTrainedTokenizer = AutoTokenizer.from_pretrained(model, **kwargs)
             if self.tokenizer.model_max_length > 1000000000:
                 self.tokenizer.model_max_length = 512
-                log.info("No model_max_length in Tokenizer's config.json - setting it to 512. "
-                     "Specify desired model_max_length by passing it as attribute to embedding instance.")
-            if not 'config' in kwargs:
+                log.info(
+                "No model_max_length in Tokenizer's config.json - setting it to 512. "
+                "Specify desired model_max_length by passing it as attribute to embedding instance."
+            )
+            if "config" not in kwargs:
                 config = AutoConfig.from_pretrained(model, output_hidden_states=True, **kwargs)
                 self.model = AutoModel.from_pretrained(model, config=config)
             else:
@@ -93,35 +84,16 @@
         elif type(model) == dict:
             self.tokenizer = model["tokenizer"]
             self.model = model["model"]
-=======
-        self.tokenizer: PreTrainedTokenizer = AutoTokenizer.from_pretrained(model, **kwargs)
-        if self.tokenizer.model_max_length > 1000000000:
-            self.tokenizer.model_max_length = 512
-            log.info(
-                "No model_max_length in Tokenizer's config.json - setting it to 512. "
-                "Specify desired model_max_length by passing it as attribute to embedding instance."
-            )
-        if "config" not in kwargs:
-            config = AutoConfig.from_pretrained(model, output_hidden_states=True, **kwargs)
-            self.model = AutoModel.from_pretrained(model, config=config)
-        else:
-            self.model = AutoModel.from_pretrained(None, **kwargs)
->>>>>>> 680485d1
 
         logging.set_verbosity_warning()
 
         # model name
-<<<<<<< HEAD
         if type(model) == str:
             self.name = 'transformer-document-' + str(model)
             self.base_model = str(model)
         elif type(model) == dict:
-            self.name = 'transformer-document-' + str(model["model"].name_or_path)
+            self.name = "transformer-document-" + str(model["model"].name_or_path)
             self.base_model = str(model["model"].name_or_path)
-=======
-        self.name = "transformer-document-" + str(model)
-        self.base_model_name = str(model)
->>>>>>> 680485d1
 
         # when initializing, embeddings are in eval mode by default
         self.model.eval()
