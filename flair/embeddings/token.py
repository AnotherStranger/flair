import hashlib
import logging
import os
import re
from collections import Counter
from pathlib import Path
from typing import Dict, List, Optional, Sequence, Union

import gensim
import numpy as np
import torch
from bpemb import BPEmb
from gensim.models import KeyedVectors
from torch import nn
from transformers import (
    CONFIG_MAPPING,
    AutoConfig,
    AutoModel,
    AutoTokenizer,
    PreTrainedTokenizer,
    TransfoXLModel,
    XLNetModel,
)

import flair
from flair.data import Corpus, Dictionary, Sentence, Token, _iter_dataset
from flair.embeddings.base import Embeddings
from flair.file_utils import cached_path, instance_lru_cache, open_inside_zip

log = logging.getLogger("flair")


class TokenEmbeddings(Embeddings[Sentence]):
    """Abstract base class for all token-level embeddings. Ever new type of word embedding must implement these methods."""

    @property
    def embedding_type(self) -> str:
        return "word-level"

    def _everything_embedded(self, data_points: Sequence[Sentence]) -> bool:
        for sentence in data_points:
            for token in sentence.tokens:
                if self.name not in token._embeddings.keys():
                    return False
        return True


class StackedEmbeddings(TokenEmbeddings):
    """A stack of embeddings, used if you need to combine several different embedding types."""

    def __init__(self, embeddings: List[TokenEmbeddings]):
        """The constructor takes a list of embeddings to be combined."""
        super().__init__()

        self.embeddings = embeddings

        # IMPORTANT: add embeddings as torch modules
        for i, embedding in enumerate(embeddings):
            embedding.name = f"{str(i)}-{embedding.name}"
            self.add_module(f"list_embedding_{str(i)}", embedding)

        self.name: str = "Stack"
        self.static_embeddings: bool = True

        self.__embedding_type: str = embeddings[0].embedding_type

        self.__embedding_length: int = 0
        for embedding in embeddings:
            self.__embedding_length += embedding.embedding_length

    def embed(self, sentences: Union[Sentence, List[Sentence]], static_embeddings: bool = True):
        # if only one sentence is passed, convert to list of sentence
        if type(sentences) is Sentence:
            sentences = [sentences]

        for embedding in self.embeddings:
            embedding.embed(sentences)

    @property
    def embedding_type(self) -> str:
        return self.__embedding_type

    @property
    def embedding_length(self) -> int:
        return self.__embedding_length

    def _add_embeddings_internal(self, sentences: List[Sentence]) -> List[Sentence]:

        for embedding in self.embeddings:
            embedding._add_embeddings_internal(sentences)

        return sentences

    def __str__(self):
        return f'StackedEmbeddings [{",".join([str(e) for e in self.embeddings])}]'

    def get_names(self) -> List[str]:
        """Returns a list of embedding names. In most cases, it is just a list with one item, namely the name of
        this embedding. But in some cases, the embedding is made up by different embeddings (StackedEmbedding).
        Then, the list contains the names of all embeddings in the stack."""
        names = []
        for embedding in self.embeddings:
            names.extend(embedding.get_names())
        return names

    def get_named_embeddings_dict(self) -> Dict:

        named_embeddings_dict = {}
        for embedding in self.embeddings:
            named_embeddings_dict.update(embedding.get_named_embeddings_dict())

        return named_embeddings_dict


class WordEmbeddings(TokenEmbeddings):
    """Standard static word embeddings, such as GloVe or FastText."""

    def __init__(
        self,
        embeddings: str,
        field: str = None,
        fine_tune: bool = False,
        force_cpu: bool = True,
        stable: bool = False,
    ):
        """
        Initializes classic word embeddings. Constructor downloads required files if not there.
        :param embeddings: one of: 'glove', 'extvec', 'crawl' or two-letter language code or custom
        If you want to use a custom embedding file, just pass the path to the embeddings as embeddings variable.
        set stable=True to use the stable embeddings as described in https://arxiv.org/abs/2110.02861
        """
        self.embeddings = embeddings

        self.instance_parameters = self.get_instance_parameters(locals=locals())

        if fine_tune and force_cpu and flair.device.type != "cpu":
            raise ValueError("Cannot train WordEmbeddings on cpu if the model is trained on gpu, set force_cpu=False")

        hu_path: str = "https://flair.informatik.hu-berlin.de/resources/embeddings/token"

        cache_dir = Path("embeddings")

        # GLOVE embeddings
        if embeddings.lower() == "glove" or embeddings.lower() == "en-glove":
            cached_path(f"{hu_path}/glove.gensim.vectors.npy", cache_dir=cache_dir)
            embeddings_path = cached_path(f"{hu_path}/glove.gensim", cache_dir=cache_dir)

        # TURIAN embeddings
        elif embeddings.lower() == "turian" or embeddings.lower() == "en-turian":
            cached_path(f"{hu_path}/turian.vectors.npy", cache_dir=cache_dir)
            embeddings_path = cached_path(f"{hu_path}/turian", cache_dir=cache_dir)

        # KOMNINOS embeddings
        elif embeddings.lower() == "extvec" or embeddings.lower() == "en-extvec":
            cached_path(f"{hu_path}/extvec.gensim.vectors.npy", cache_dir=cache_dir)
            embeddings_path = cached_path(f"{hu_path}/extvec.gensim", cache_dir=cache_dir)

        # pubmed embeddings
        elif embeddings.lower() == "pubmed" or embeddings.lower() == "en-pubmed":
            cached_path(
                f"{hu_path}/pubmed_pmc_wiki_sg_1M.gensim.vectors.npy",
                cache_dir=cache_dir,
            )
            embeddings_path = cached_path(f"{hu_path}/pubmed_pmc_wiki_sg_1M.gensim", cache_dir=cache_dir)

        # FT-CRAWL embeddings
        elif embeddings.lower() == "crawl" or embeddings.lower() == "en-crawl":
            cached_path(f"{hu_path}/en-fasttext-crawl-300d-1M.vectors.npy", cache_dir=cache_dir)
            embeddings_path = cached_path(f"{hu_path}/en-fasttext-crawl-300d-1M", cache_dir=cache_dir)

        # FT-CRAWL embeddings
        elif embeddings.lower() in ["news", "en-news", "en"]:
            cached_path(f"{hu_path}/en-fasttext-news-300d-1M.vectors.npy", cache_dir=cache_dir)
            embeddings_path = cached_path(f"{hu_path}/en-fasttext-news-300d-1M", cache_dir=cache_dir)

        # twitter embeddings
        elif embeddings.lower() in ["twitter", "en-twitter"]:
            cached_path(f"{hu_path}/twitter.gensim.vectors.npy", cache_dir=cache_dir)
            embeddings_path = cached_path(f"{hu_path}/twitter.gensim", cache_dir=cache_dir)

        # two-letter language code wiki embeddings
        elif len(embeddings.lower()) == 2:
            cached_path(
                f"{hu_path}/{embeddings}-wiki-fasttext-300d-1M.vectors.npy",
                cache_dir=cache_dir,
            )
            embeddings_path = cached_path(f"{hu_path}/{embeddings}-wiki-fasttext-300d-1M", cache_dir=cache_dir)

        # two-letter language code wiki embeddings
        elif len(embeddings.lower()) == 7 and embeddings.endswith("-wiki"):
            cached_path(
                f"{hu_path}/{embeddings[:2]}-wiki-fasttext-300d-1M.vectors.npy",
                cache_dir=cache_dir,
            )
            embeddings_path = cached_path(f"{hu_path}/{embeddings[:2]}-wiki-fasttext-300d-1M", cache_dir=cache_dir)

        # two-letter language code crawl embeddings
        elif len(embeddings.lower()) == 8 and embeddings.endswith("-crawl"):
            cached_path(
                f"{hu_path}/{embeddings[:2]}-crawl-fasttext-300d-1M.vectors.npy",
                cache_dir=cache_dir,
            )
            embeddings_path = cached_path(
                f"{hu_path}/{embeddings[:2]}-crawl-fasttext-300d-1M",
                cache_dir=cache_dir,
            )

        elif not Path(embeddings).exists():
            raise ValueError(f'The given embeddings "{embeddings}" is not available or is not a valid path.')
        else:
            embeddings_path = Path(embeddings)

        self.name: str = str(embeddings_path)
        self.static_embeddings = not fine_tune
        self.fine_tune = fine_tune
        self.force_cpu = force_cpu
        self.field = field
        self.stable = stable
        super().__init__()

        if embeddings_path.suffix == ".bin":
            precomputed_word_embeddings = gensim.models.KeyedVectors.load_word2vec_format(
                str(embeddings_path), binary=True
            )
        else:
            precomputed_word_embeddings = gensim.models.KeyedVectors.load(str(embeddings_path))

        self.__embedding_length: int = precomputed_word_embeddings.vector_size

        vectors = np.row_stack(
            (
                precomputed_word_embeddings.vectors,
                np.zeros(self.__embedding_length, dtype="float"),
            )
        )
        self.embedding = nn.Embedding.from_pretrained(torch.FloatTensor(vectors), freeze=not fine_tune)

        try:
            # gensim version 4
            self.vocab = precomputed_word_embeddings.key_to_index
        except AttributeError:
            # gensim version 3
            self.vocab = {k: v.index for k, v in precomputed_word_embeddings.vocab.items()}

        if stable:
            self.layer_norm: Optional[nn.LayerNorm] = nn.LayerNorm(
                self.__embedding_length, elementwise_affine=fine_tune
            )
        else:
            self.layer_norm = None

        self.device = None
        self.to(flair.device)

    @property
    def embedding_length(self) -> int:
        return self.__embedding_length

    @instance_lru_cache(maxsize=100000, typed=False)
    def get_cached_token_index(self, word: str) -> int:
        if word in self.vocab:
            return self.vocab[word]
        elif word.lower() in self.vocab:
            return self.vocab[word.lower()]
        elif re.sub(r"\d", "#", word.lower()) in self.vocab:
            return self.vocab[re.sub(r"\d", "#", word.lower())]
        elif re.sub(r"\d", "0", word.lower()) in self.vocab:
            return self.vocab[re.sub(r"\d", "0", word.lower())]
        else:
            return len(self.vocab)  # <unk> token

    def get_vec(self, word: str) -> torch.Tensor:
        word_embedding = self.vectors[self.get_cached_token_index(word)]

        word_embedding = torch.tensor(word_embedding.tolist(), device=flair.device, dtype=torch.float)
        return word_embedding

    def _add_embeddings_internal(self, sentences: List[Sentence]) -> List[Sentence]:

        tokens = [token for sentence in sentences for token in sentence.tokens]

        word_indices: List[int] = []
        for token in tokens:
            if "field" not in self.__dict__ or self.field is None:
                word = token.text
            else:
                word = token.get_tag(self.field).value
            word_indices.append(self.get_cached_token_index(word))

        embeddings = self.embedding(torch.tensor(word_indices, dtype=torch.long, device=self.device))
        if self.layer_norm is not None:
            embeddings = self.layer_norm(embeddings)

        if self.force_cpu:
            embeddings = embeddings.to(flair.device)

        for emb, token in zip(embeddings, tokens):
            token.set_embedding(self.name, emb)

        return sentences

    def __str__(self):
        return self.name

    def extra_repr(self):
        # fix serialized models
        if "embeddings" not in self.__dict__:
            self.embeddings = self.name

        return f"'{self.embeddings}'"

    def train(self, mode=True):
        if not self.fine_tune:
            pass
        else:
            super(WordEmbeddings, self).train(mode)

    def to(self, device):
        if self.force_cpu:
            device = torch.device("cpu")
        self.device = device
        super(WordEmbeddings, self).to(device)

    def _apply(self, fn):
        if fn.__name__ == "convert" and self.force_cpu:
            # this is required to force the module on the cpu,
            # if a parent module is put to gpu, the _apply is called to each sub_module
            # self.to(..) actually sets the device properly
            if not hasattr(self, "device"):
                self.to(flair.device)
            return
        super(WordEmbeddings, self)._apply(fn)

    def __getattribute__(self, item):
        # this ignores the get_cached_vec method when loading older versions
        # it is needed for compatibility reasons
        if "get_cached_vec" == item:
            return None
        return super().__getattribute__(item)

    def __setstate__(self, state):
        if "get_cached_vec" in state:
            del state["get_cached_vec"]
        if "force_cpu" not in state:
            state["force_cpu"] = True
        if "fine_tune" not in state:
            state["fine_tune"] = False
        if "precomputed_word_embeddings" in state:
            precomputed_word_embeddings: KeyedVectors = state.pop("precomputed_word_embeddings")
            vectors = np.row_stack(
                (
                    precomputed_word_embeddings.vectors,
                    np.zeros(precomputed_word_embeddings.vector_size, dtype="float"),
                )
            )
            embedding = nn.Embedding.from_pretrained(torch.FloatTensor(vectors), freeze=not state["fine_tune"])

            try:
                # gensim version 4
                vocab = precomputed_word_embeddings.key_to_index
            except AttributeError:
                # gensim version 3
                vocab = {k: v.index for k, v in precomputed_word_embeddings.__dict__["vocab"].items()}
            state["embedding"] = embedding
            state["vocab"] = vocab
        if "stable" not in state:
            state["stable"] = False
            state["layer_norm"] = None

        super().__setstate__(state)


class CharacterEmbeddings(TokenEmbeddings):
    """Character embeddings of words, as proposed in Lample et al., 2016."""

    def __init__(
        self,
        path_to_char_dict: str = None,
        char_embedding_dim: int = 25,
        hidden_size_char: int = 25,
    ):
        """Uses the default character dictionary if none provided."""

        super().__init__()
        self.name = "Char"
        self.static_embeddings = False
        self.instance_parameters = self.get_instance_parameters(locals=locals())

        # use list of common characters if none provided
        if path_to_char_dict is None:
            self.char_dictionary: Dictionary = Dictionary.load("common-chars")
        else:
            self.char_dictionary = Dictionary.load_from_file(path_to_char_dict)

        self.char_embedding_dim: int = char_embedding_dim
        self.hidden_size_char: int = hidden_size_char
        self.char_embedding = torch.nn.Embedding(len(self.char_dictionary.item2idx), self.char_embedding_dim)
        self.char_rnn = torch.nn.LSTM(
            self.char_embedding_dim,
            self.hidden_size_char,
            num_layers=1,
            bidirectional=True,
        )

        self.__embedding_length = self.hidden_size_char * 2

        self.to(flair.device)

    @property
    def embedding_length(self) -> int:
        return self.__embedding_length

    def _add_embeddings_internal(self, sentences: List[Sentence]):

        for sentence in sentences:

            tokens_char_indices = []

            # translate words in sentence into ints using dictionary
            for token in sentence.tokens:
                char_indices = [self.char_dictionary.get_idx_for_item(char) for char in token.text]
                tokens_char_indices.append(char_indices)

            # sort words by length, for batching and masking
            tokens_sorted_by_length = sorted(tokens_char_indices, key=lambda p: len(p), reverse=True)
            d = {}
            for i, ci in enumerate(tokens_char_indices):
                for j, cj in enumerate(tokens_sorted_by_length):
                    if ci == cj:
                        d[j] = i
                        continue
            chars2_length = [len(c) for c in tokens_sorted_by_length]
            longest_token_in_sentence = max(chars2_length)
            tokens_mask = torch.zeros(
                (len(tokens_sorted_by_length), longest_token_in_sentence),
                dtype=torch.long,
                device=flair.device,
            )

            for i, c in enumerate(tokens_sorted_by_length):
                tokens_mask[i, : chars2_length[i]] = torch.tensor(c, dtype=torch.long, device=flair.device)

            # chars for rnn processing
            chars = tokens_mask

            character_embeddings = self.char_embedding(chars).transpose(0, 1)

            packed = torch.nn.utils.rnn.pack_padded_sequence(character_embeddings, chars2_length)  # type: ignore

            lstm_out, self.hidden = self.char_rnn(packed)

            outputs, output_lengths = torch.nn.utils.rnn.pad_packed_sequence(lstm_out)
            outputs = outputs.transpose(0, 1)
            chars_embeds_temp = torch.zeros(
                (outputs.size(0), outputs.size(2)),
                dtype=torch.float,
                device=flair.device,
            )
            for i, index in enumerate(output_lengths):
                chars_embeds_temp[i] = outputs[i, index - 1]
            character_embeddings = chars_embeds_temp.clone()
            for i in range(character_embeddings.size(0)):
                character_embeddings[d[i]] = chars_embeds_temp[i]

            for token_number, token in enumerate(sentence.tokens):
                token.set_embedding(self.name, character_embeddings[token_number])

    def __str__(self):
        return self.name


class FlairEmbeddings(TokenEmbeddings):
    """Contextual string embeddings of words, as proposed in Akbik et al., 2018."""

    def __init__(
        self,
        model,
        fine_tune: bool = False,
        chars_per_chunk: int = 512,
        with_whitespace: bool = True,
        tokenized_lm: bool = True,
        is_lower: bool = False,
    ):
        """
        initializes contextual string embeddings using a character-level language model.
        :param model: model string, one of 'news-forward', 'news-backward', 'news-forward-fast', 'news-backward-fast',
                'mix-forward', 'mix-backward', 'german-forward', 'german-backward', 'polish-backward', 'polish-forward',
                etc (see https://github.com/flairNLP/flair/blob/master/resources/docs/embeddings/FLAIR_EMBEDDINGS.md)
                depending on which character language model is desired.
        :param fine_tune: if set to True, the gradient will propagate into the language model. This dramatically slows
                down training and often leads to overfitting, so use with caution.
        :param chars_per_chunk: max number of chars per rnn pass to control speed/memory tradeoff. Higher means faster
                but requires more memory. Lower means slower but less memory.
        :param with_whitespace: If True, use hidden state after whitespace after word. If False, use hidden
                 state at last character of word.
        :param tokenized_lm: Whether this lm is tokenized. Default is True, but for LMs trained over unprocessed text
                False might be better.
        """
        super().__init__()
        self.instance_parameters = self.get_instance_parameters(locals=locals())

        cache_dir = Path("embeddings")

        hu_path: str = "https://flair.informatik.hu-berlin.de/resources/embeddings/flair"
        clef_hipe_path: str = "https://files.ifi.uzh.ch/cl/siclemat/impresso/clef-hipe-2020/flair"
        am_path: str = "http://ltdata1.informatik.uni-hamburg.de/amharic/models/flair/"

        self.is_lower: bool = is_lower

        self.PRETRAINED_MODEL_ARCHIVE_MAP = {
            # multilingual models
            "multi-forward": f"{hu_path}/lm-jw300-forward-v0.1.pt",
            "multi-backward": f"{hu_path}/lm-jw300-backward-v0.1.pt",
            "multi-v0-forward": f"{hu_path}/lm-multi-forward-v0.1.pt",
            "multi-v0-backward": f"{hu_path}/lm-multi-backward-v0.1.pt",
            "multi-forward-fast": f"{hu_path}/lm-multi-forward-fast-v0.1.pt",
            "multi-backward-fast": f"{hu_path}/lm-multi-backward-fast-v0.1.pt",
            # English models
            "en-forward": f"{hu_path}/news-forward-0.4.1.pt",
            "en-backward": f"{hu_path}/news-backward-0.4.1.pt",
            "en-forward-fast": f"{hu_path}/lm-news-english-forward-1024-v0.2rc.pt",
            "en-backward-fast": f"{hu_path}/lm-news-english-backward-1024-v0.2rc.pt",
            "news-forward": f"{hu_path}/news-forward-0.4.1.pt",
            "news-backward": f"{hu_path}/news-backward-0.4.1.pt",
            "news-forward-fast": f"{hu_path}/lm-news-english-forward-1024-v0.2rc.pt",
            "news-backward-fast": f"{hu_path}/lm-news-english-backward-1024-v0.2rc.pt",
            "mix-forward": f"{hu_path}/lm-mix-english-forward-v0.2rc.pt",
            "mix-backward": f"{hu_path}/lm-mix-english-backward-v0.2rc.pt",
            # Arabic
            "ar-forward": f"{hu_path}/lm-ar-opus-large-forward-v0.1.pt",
            "ar-backward": f"{hu_path}/lm-ar-opus-large-backward-v0.1.pt",
            # Bulgarian
            "bg-forward-fast": f"{hu_path}/lm-bg-small-forward-v0.1.pt",
            "bg-backward-fast": f"{hu_path}/lm-bg-small-backward-v0.1.pt",
            "bg-forward": f"{hu_path}/lm-bg-opus-large-forward-v0.1.pt",
            "bg-backward": f"{hu_path}/lm-bg-opus-large-backward-v0.1.pt",
            # Czech
            "cs-forward": f"{hu_path}/lm-cs-opus-large-forward-v0.1.pt",
            "cs-backward": f"{hu_path}/lm-cs-opus-large-backward-v0.1.pt",
            "cs-v0-forward": f"{hu_path}/lm-cs-large-forward-v0.1.pt",
            "cs-v0-backward": f"{hu_path}/lm-cs-large-backward-v0.1.pt",
            # Danish
            "da-forward": f"{hu_path}/lm-da-opus-large-forward-v0.1.pt",
            "da-backward": f"{hu_path}/lm-da-opus-large-backward-v0.1.pt",
            # German
            "de-forward": f"{hu_path}/lm-mix-german-forward-v0.2rc.pt",
            "de-backward": f"{hu_path}/lm-mix-german-backward-v0.2rc.pt",
            "de-historic-ha-forward": f"{hu_path}/lm-historic-hamburger-anzeiger-forward-v0.1.pt",
            "de-historic-ha-backward": f"{hu_path}/lm-historic-hamburger-anzeiger-backward-v0.1.pt",
            "de-historic-wz-forward": f"{hu_path}/lm-historic-wiener-zeitung-forward-v0.1.pt",
            "de-historic-wz-backward": f"{hu_path}/lm-historic-wiener-zeitung-backward-v0.1.pt",
            "de-historic-rw-forward": f"{hu_path}/redewiedergabe_lm_forward.pt",
            "de-historic-rw-backward": f"{hu_path}/redewiedergabe_lm_backward.pt",
            # Spanish
            "es-forward": f"{hu_path}/lm-es-forward.pt",
            "es-backward": f"{hu_path}/lm-es-backward.pt",
            "es-forward-fast": f"{hu_path}/lm-es-forward-fast.pt",
            "es-backward-fast": f"{hu_path}/lm-es-backward-fast.pt",
            # Basque
            "eu-forward": f"{hu_path}/lm-eu-opus-large-forward-v0.2.pt",
            "eu-backward": f"{hu_path}/lm-eu-opus-large-backward-v0.2.pt",
            "eu-v1-forward": f"{hu_path}/lm-eu-opus-large-forward-v0.1.pt",
            "eu-v1-backward": f"{hu_path}/lm-eu-opus-large-backward-v0.1.pt",
            "eu-v0-forward": f"{hu_path}/lm-eu-large-forward-v0.1.pt",
            "eu-v0-backward": f"{hu_path}/lm-eu-large-backward-v0.1.pt",
            # Persian
            "fa-forward": f"{hu_path}/lm-fa-opus-large-forward-v0.1.pt",
            "fa-backward": f"{hu_path}/lm-fa-opus-large-backward-v0.1.pt",
            # Finnish
            "fi-forward": f"{hu_path}/lm-fi-opus-large-forward-v0.1.pt",
            "fi-backward": f"{hu_path}/lm-fi-opus-large-backward-v0.1.pt",
            # French
            "fr-forward": f"{hu_path}/lm-fr-charlm-forward.pt",
            "fr-backward": f"{hu_path}/lm-fr-charlm-backward.pt",
            # Hebrew
            "he-forward": f"{hu_path}/lm-he-opus-large-forward-v0.1.pt",
            "he-backward": f"{hu_path}/lm-he-opus-large-backward-v0.1.pt",
            # Hindi
            "hi-forward": f"{hu_path}/lm-hi-opus-large-forward-v0.1.pt",
            "hi-backward": f"{hu_path}/lm-hi-opus-large-backward-v0.1.pt",
            # Croatian
            "hr-forward": f"{hu_path}/lm-hr-opus-large-forward-v0.1.pt",
            "hr-backward": f"{hu_path}/lm-hr-opus-large-backward-v0.1.pt",
            # Indonesian
            "id-forward": f"{hu_path}/lm-id-opus-large-forward-v0.1.pt",
            "id-backward": f"{hu_path}/lm-id-opus-large-backward-v0.1.pt",
            # Italian
            "it-forward": f"{hu_path}/lm-it-opus-large-forward-v0.1.pt",
            "it-backward": f"{hu_path}/lm-it-opus-large-backward-v0.1.pt",
            # Japanese
            "ja-forward": f"{hu_path}/japanese-forward.pt",
            "ja-backward": f"{hu_path}/japanese-backward.pt",
            # Malayalam
            "ml-forward": "https://raw.githubusercontent.com/qburst/models-repository/master/FlairMalayalamModels/ml-forward.pt",
            "ml-backward": "https://raw.githubusercontent.com/qburst/models-repository/master/FlairMalayalamModels/ml-backward.pt",
            # Dutch
            "nl-forward": f"{hu_path}/lm-nl-opus-large-forward-v0.1.pt",
            "nl-backward": f"{hu_path}/lm-nl-opus-large-backward-v0.1.pt",
            "nl-v0-forward": f"{hu_path}/lm-nl-large-forward-v0.1.pt",
            "nl-v0-backward": f"{hu_path}/lm-nl-large-backward-v0.1.pt",
            # Norwegian
            "no-forward": f"{hu_path}/lm-no-opus-large-forward-v0.1.pt",
            "no-backward": f"{hu_path}/lm-no-opus-large-backward-v0.1.pt",
            # Polish
            "pl-forward": f"{hu_path}/lm-polish-forward-v0.2.pt",
            "pl-backward": f"{hu_path}/lm-polish-backward-v0.2.pt",
            "pl-opus-forward": f"{hu_path}/lm-pl-opus-large-forward-v0.1.pt",
            "pl-opus-backward": f"{hu_path}/lm-pl-opus-large-backward-v0.1.pt",
            # Portuguese
            "pt-forward": f"{hu_path}/lm-pt-forward.pt",
            "pt-backward": f"{hu_path}/lm-pt-backward.pt",
            # Pubmed
            "pubmed-forward": f"{hu_path}/pubmed-forward.pt",
            "pubmed-backward": f"{hu_path}/pubmed-backward.pt",
            "pubmed-2015-forward": f"{hu_path}/pubmed-2015-fw-lm.pt",
            "pubmed-2015-backward": f"{hu_path}/pubmed-2015-bw-lm.pt",
            # Slovenian
            "sl-forward": f"{hu_path}/lm-sl-opus-large-forward-v0.1.pt",
            "sl-backward": f"{hu_path}/lm-sl-opus-large-backward-v0.1.pt",
            "sl-v0-forward": f"{hu_path}/lm-sl-large-forward-v0.1.pt",
            "sl-v0-backward": f"{hu_path}/lm-sl-large-backward-v0.1.pt",
            # Swedish
            "sv-forward": f"{hu_path}/lm-sv-opus-large-forward-v0.1.pt",
            "sv-backward": f"{hu_path}/lm-sv-opus-large-backward-v0.1.pt",
            "sv-v0-forward": f"{hu_path}/lm-sv-large-forward-v0.1.pt",
            "sv-v0-backward": f"{hu_path}/lm-sv-large-backward-v0.1.pt",
            # Tamil
            "ta-forward": f"{hu_path}/lm-ta-opus-large-forward-v0.1.pt",
            "ta-backward": f"{hu_path}/lm-ta-opus-large-backward-v0.1.pt",
            # Spanish clinical
            "es-clinical-forward": f"{hu_path}/es-clinical-forward.pt",
            "es-clinical-backward": f"{hu_path}/es-clinical-backward.pt",
            # CLEF HIPE Shared task
            "de-impresso-hipe-v1-forward": f"{clef_hipe_path}/de-hipe-flair-v1-forward/best-lm.pt",
            "de-impresso-hipe-v1-backward": f"{clef_hipe_path}/de-hipe-flair-v1-backward/best-lm.pt",
            "en-impresso-hipe-v1-forward": f"{clef_hipe_path}/en-flair-v1-forward/best-lm.pt",
            "en-impresso-hipe-v1-backward": f"{clef_hipe_path}/en-flair-v1-backward/best-lm.pt",
            "fr-impresso-hipe-v1-forward": f"{clef_hipe_path}/fr-hipe-flair-v1-forward/best-lm.pt",
            "fr-impresso-hipe-v1-backward": f"{clef_hipe_path}/fr-hipe-flair-v1-backward/best-lm.pt",
            # Amharic
            "am-forward": f"{am_path}/best-lm.pt",
        }

        if type(model) == str:

            # load model if in pretrained model map
            if model.lower() in self.PRETRAINED_MODEL_ARCHIVE_MAP:
                base_path = self.PRETRAINED_MODEL_ARCHIVE_MAP[model.lower()]

                # Fix for CLEF HIPE models (avoid overwriting best-lm.pt in cache_dir)
                if "impresso-hipe" in model.lower():
                    cache_dir = cache_dir / model.lower()
                    # CLEF HIPE models are lowercased
                    self.is_lower = True
                model = cached_path(base_path, cache_dir=cache_dir)

            elif replace_with_language_code(model) in self.PRETRAINED_MODEL_ARCHIVE_MAP:
                base_path = self.PRETRAINED_MODEL_ARCHIVE_MAP[replace_with_language_code(model)]
                model = cached_path(base_path, cache_dir=cache_dir)

            elif not Path(model).exists():
                raise ValueError(f'The given model "{model}" is not available or is not a valid path.')

        from flair.models import LanguageModel

        if type(model) == LanguageModel:
            self.lm: LanguageModel = model
            self.name = f"Task-LSTM-{self.lm.hidden_size}-{self.lm.nlayers}-{self.lm.is_forward_lm}"
        else:
            self.lm = LanguageModel.load_language_model(model)
            self.name = str(model)

        # embeddings are static if we don't do finetuning
        self.fine_tune = fine_tune
        self.static_embeddings = not fine_tune

        self.is_forward_lm: bool = self.lm.is_forward_lm
        self.with_whitespace: bool = with_whitespace
        self.tokenized_lm: bool = tokenized_lm
        self.chars_per_chunk: int = chars_per_chunk

        # embed a dummy sentence to determine embedding_length
        dummy_sentence: Sentence = Sentence()
        dummy_sentence.add_token(Token("hello"))
        embedded_dummy = self.embed(dummy_sentence)
        self.__embedding_length: int = len(embedded_dummy[0][0].get_embedding())

        # set to eval mode
        self.eval()

    def train(self, mode=True):

        # make compatible with serialized models (TODO: remove)
        if "fine_tune" not in self.__dict__:
            self.fine_tune = False
        if "chars_per_chunk" not in self.__dict__:
            self.chars_per_chunk = 512

        # unless fine-tuning is set, do not set language model to train() in order to disallow language model dropout
        if not self.fine_tune:
            pass
        else:
            super(FlairEmbeddings, self).train(mode)

    @property
    def embedding_length(self) -> int:
        return self.__embedding_length

    def _add_embeddings_internal(self, sentences: List[Sentence]) -> List[Sentence]:

        # make compatible with serialized models (TODO: remove)
        if "with_whitespace" not in self.__dict__:
            self.with_whitespace = True
        if "tokenized_lm" not in self.__dict__:
            self.tokenized_lm = True
        if "is_lower" not in self.__dict__:
            self.is_lower = False

        # gradients are enable if fine-tuning is enabled
        gradient_context = torch.enable_grad() if self.fine_tune else torch.no_grad()

        with gradient_context:

            # if this is not possible, use LM to generate embedding. First, get text sentences
            text_sentences = (
                [sentence.to_tokenized_string() for sentence in sentences]
                if self.tokenized_lm
                else [sentence.to_plain_string() for sentence in sentences]
            )

            if self.is_lower:
                text_sentences = [sentence.lower() for sentence in text_sentences]

            start_marker = self.lm.document_delimiter if "document_delimiter" in self.lm.__dict__ else "\n"
            end_marker = " "

            # get hidden states from language model
            all_hidden_states_in_lm = self.lm.get_representation(
                text_sentences, start_marker, end_marker, self.chars_per_chunk
            )

            if not self.fine_tune:
                all_hidden_states_in_lm = all_hidden_states_in_lm.detach()

            # take first or last hidden states from language model as word representation
            for i, sentence in enumerate(sentences):
                sentence_text = sentence.to_tokenized_string() if self.tokenized_lm else sentence.to_plain_string()

                offset_forward: int = len(start_marker)
                offset_backward: int = len(sentence_text) + len(start_marker)

                for token in sentence.tokens:

                    offset_forward += len(token.text)
                    if self.is_forward_lm:
                        offset_with_whitespace = offset_forward
                        offset_without_whitespace = offset_forward - 1
                    else:
                        offset_with_whitespace = offset_backward
                        offset_without_whitespace = offset_backward - 1

                    # offset mode that extracts at whitespace after last character
                    if self.with_whitespace:
                        embedding = all_hidden_states_in_lm[offset_with_whitespace, i, :]
                    # offset mode that extracts at last character
                    else:
                        embedding = all_hidden_states_in_lm[offset_without_whitespace, i, :]

                    if self.tokenized_lm or token.whitespace_after:
                        offset_forward += 1
                        offset_backward -= 1

                    offset_backward -= len(token.text)

                    # only clone if optimization mode is 'gpu'
                    if flair.embedding_storage_mode == "gpu":
                        embedding = embedding.clone()

                    token.set_embedding(self.name, embedding)

            del all_hidden_states_in_lm

        return sentences

    def __str__(self):
        return self.name


class PooledFlairEmbeddings(TokenEmbeddings):
    def __init__(
        self,
        contextual_embeddings: Union[str, FlairEmbeddings],
        pooling: str = "min",
        only_capitalized: bool = False,
        **kwargs,
    ):

        super().__init__()
        self.instance_parameters = self.get_instance_parameters(locals=locals())

        # use the character language model embeddings as basis
        if isinstance(contextual_embeddings, str):
            self.context_embeddings: FlairEmbeddings = FlairEmbeddings(contextual_embeddings, **kwargs)
        else:
            self.context_embeddings = contextual_embeddings

        # length is twice the original character LM embedding length
        self.__embedding_length = self.context_embeddings.embedding_length * 2
        self.name = self.context_embeddings.name + "-context"

        # these fields are for the embedding memory
        self.word_embeddings: Dict[str, torch.Tensor] = {}
        self.word_count: Dict[str, int] = {}

        # whether to add only capitalized words to memory (faster runtime and lower memory consumption)
        self.only_capitalized = only_capitalized

        # we re-compute embeddings dynamically at each epoch
        self.static_embeddings = False

        # set the memory method
        self.pooling = pooling

    def train(self, mode=True):
        super().train(mode=mode)
        if mode:
            # memory is wiped each time we do a training run
            print("train mode resetting embeddings")
            self.word_embeddings = {}
            self.word_count = {}

    def _add_embeddings_internal(self, sentences: List[Sentence]) -> List[Sentence]:

        self.context_embeddings.embed(sentences)

        # if we keep a pooling, it needs to be updated continuously
        for sentence in sentences:
            for token in sentence.tokens:

                # update embedding
                local_embedding = token._embeddings[self.context_embeddings.name].cpu()

                # check token.text is empty or not
                if token.text:
                    if token.text[0].isupper() or not self.only_capitalized:

                        if token.text not in self.word_embeddings:
                            self.word_embeddings[token.text] = local_embedding
                            self.word_count[token.text] = 1
                        else:

                            # set aggregation operation
                            if self.pooling == "mean":
                                aggregated_embedding = torch.add(self.word_embeddings[token.text], local_embedding)
                            elif self.pooling == "fade":
                                aggregated_embedding = torch.add(self.word_embeddings[token.text], local_embedding)
                                aggregated_embedding /= 2
                            elif self.pooling == "max":
                                aggregated_embedding = torch.max(self.word_embeddings[token.text], local_embedding)
                            elif self.pooling == "min":
                                aggregated_embedding = torch.min(self.word_embeddings[token.text], local_embedding)

                            self.word_embeddings[token.text] = aggregated_embedding
                            self.word_count[token.text] += 1

        # add embeddings after updating
        for sentence in sentences:
            for token in sentence.tokens:
                if token.text in self.word_embeddings:
                    base = (
                        self.word_embeddings[token.text] / self.word_count[token.text]
                        if self.pooling == "mean"
                        else self.word_embeddings[token.text]
                    )
                else:
                    base = token._embeddings[self.context_embeddings.name]

                token.set_embedding(self.name, base)

        return sentences

    def embedding_length(self) -> int:
        return self.__embedding_length

    def get_names(self) -> List[str]:
        return [self.name, self.context_embeddings.name]

    def __setstate__(self, d):
        self.__dict__ = d

        if flair.device != "cpu":
            for key in self.word_embeddings:
                self.word_embeddings[key] = self.word_embeddings[key].cpu()


class TransformerWordEmbeddings(TokenEmbeddings):
    NO_MAX_SEQ_LENGTH_MODELS = [XLNetModel, TransfoXLModel]

    def __init__(
<<<<<<< HEAD
            self,
            model: Union[str, dict] = "bert-base-uncased",
            layers: str = "all",
            subtoken_pooling: str = "first",
            layer_mean: bool = True,
            fine_tune: bool = False,
            allow_long_sentences: bool = True,
            use_context: Union[bool, int] = False,
            memory_effective_training: bool = True,
            respect_document_boundaries: bool = True,
            context_dropout: float = 0.5,
            **kwargs
=======
        self,
        model: str = "bert-base-uncased",
        layers: str = "all",
        subtoken_pooling: str = "first",
        layer_mean: bool = True,
        fine_tune: bool = False,
        allow_long_sentences: bool = True,
        use_context: Union[bool, int] = False,
        memory_effective_training: bool = True,
        respect_document_boundaries: bool = True,
        context_dropout: float = 0.5,
        **kwargs,
>>>>>>> 680485d1
    ):
        """
        Bidirectional transformer embeddings of words from various transformer architectures.
        :param model: name of transformer model (see https://huggingface.co/transformers/pretrained_models.html for
        options)
        :param layers: string indicating which layers to take for embedding (-1 is topmost layer)
        :param subtoken_pooling: how to get from token piece embeddings to token embedding. Either take the first
        subtoken ('first'), the last subtoken ('last'), both first and last ('first_last') or a mean over all ('mean')
        :param layer_mean: If True, uses a scalar mix of layers as embedding
        :param fine_tune: If True, allows transformers to be fine-tuned during training
        """
        super().__init__()
        self.instance_parameters = self.get_instance_parameters(locals=locals())

        # temporary fix to disable tokenizer parallelism warning
        # (see https://stackoverflow.com/questions/62691279/how-to-disable-tokenizers-parallelism-true-false-warning)
        import os

        os.environ["TOKENIZERS_PARALLELISM"] = "false"

        # do not print transformer warnings as these are confusing in this case
        from transformers import logging

        logging.set_verbosity_error()

        # load tokenizer and transformer model
<<<<<<< HEAD
        if type(model) == str:
            self.tokenizer: PreTrainedTokenizer = AutoTokenizer.from_pretrained(model, **kwargs)
            if self.tokenizer.model_max_length > 1000000000:
                self.tokenizer.model_max_length = 512
                log.info("No model_max_length in Tokenizer's config.json - setting it to 512. "
                     "Specify desired model_max_length by passing it as attribute to embedding instance.")
            if not 'config' in kwargs:
                config = AutoConfig.from_pretrained(model, output_hidden_states=True, **kwargs)
                self.model = AutoModel.from_pretrained(model, config=config)
            else:
                self.model = AutoModel.from_pretrained(None, **kwargs)
        elif type(model) == dict:
            self.tokenizer = model["tokenizer"]
            self.model = model["model"]
=======
        self.tokenizer: PreTrainedTokenizer = AutoTokenizer.from_pretrained(model, **kwargs)
        if self.tokenizer.model_max_length > 1000000000:
            self.tokenizer.model_max_length = 512
            log.info(
                "No model_max_length in Tokenizer's config.json - setting it to 512. "
                "Specify desired model_max_length by passing it as attribute to embedding instance."
            )
        if "config" not in kwargs:
            config = AutoConfig.from_pretrained(model, output_hidden_states=True, **kwargs)
            self.model = AutoModel.from_pretrained(model, config=config)
        else:
            self.model = AutoModel.from_pretrained(None, **kwargs)
>>>>>>> 680485d1

        logging.set_verbosity_warning()

        if type(self.model) not in self.NO_MAX_SEQ_LENGTH_MODELS:
            self.allow_long_sentences = allow_long_sentences
            self.truncate = True
            self.stride = self.tokenizer.model_max_length // 2 if allow_long_sentences else 0
        else:
            # in the end, these models don't need this configuration
            self.allow_long_sentences = False
            self.truncate = False
            self.stride = 0

        self.use_lang_emb = hasattr(self.model, "use_lang_emb") and self.model.use_lang_emb

        # model name
<<<<<<< HEAD
        if type(model) == str:
            self.name = 'transformer-word-' + str(model)
            self.base_model = str(model)
        elif type(model) == dict:
            self.name = 'transformer-word-' + str(model["model"].name_or_path)
            self.base_model = str(model["model"].name_or_path)
=======
        self.name = "transformer-word-" + str(model)
        self.base_model = str(model)
>>>>>>> 680485d1

        # whether to detach gradients on overlong sentences
        self.memory_effective_training = memory_effective_training

        # store whether to use context (and how much)
        if isinstance(use_context, bool):
            self.context_length: int = 64 if use_context else 0
        else:
            self.context_length = use_context

        # dropout contexts
        self.context_dropout = context_dropout

        # if using context, can we cross document boundaries?
        self.respect_document_boundaries = respect_document_boundaries

        # send self to flair-device
        self.to(flair.device)

        # embedding parameters
        if layers == "all":
            # send mini-token through to check how many layers the model has
            hidden_states = self.model(torch.tensor([1], device=flair.device).unsqueeze(0))[-1]
            self.layer_indexes = [int(x) for x in range(len(hidden_states))]
        else:
            self.layer_indexes = [int(x) for x in layers.split(",")]

        self.pooling_operation = subtoken_pooling
        self.layer_mean = layer_mean
        self.fine_tune = fine_tune
        self.static_embeddings = not self.fine_tune

        # calculate embedding length
        if not self.layer_mean:
            length = len(self.layer_indexes) * self.model.config.hidden_size
        else:
            length = self.model.config.hidden_size
        if self.pooling_operation == "first_last":
            length *= 2

        # return length
        self.embedding_length_internal = length

        self.special_tokens = []
        # check if special tokens exist to circumvent error message
        if self.tokenizer._bos_token:
            self.special_tokens.append(self.tokenizer.bos_token)
        if self.tokenizer._cls_token:
            self.special_tokens.append(self.tokenizer.cls_token)

        # most models have an intial BOS token, except for XLNet, T5 and GPT2
        self.begin_offset = self._get_begin_offset_of_tokenizer(tokenizer=self.tokenizer)

        # when initializing, embeddings are in eval mode by default
        self.eval()

    @staticmethod
    def _get_begin_offset_of_tokenizer(tokenizer: PreTrainedTokenizer) -> int:
        test_string = "a"
        tokens = tokenizer.encode(test_string)

        for begin_offset, token in enumerate(tokens):
            if tokenizer.decode([token]) == test_string or tokenizer.decode([token]) == tokenizer.unk_token:
                break
        return begin_offset

    @staticmethod
    def _remove_special_markup(text: str):
        # remove special markup
        text = re.sub("^Ġ", "", text)  # RoBERTa models
        text = re.sub("^##", "", text)  # BERT models
        text = re.sub("^▁", "", text)  # XLNet models
        text = re.sub("</w>$", "", text)  # XLM models
        return text

    def _get_processed_token_text(self, token: Token) -> str:
        pieces = self.tokenizer.tokenize(token.text)
        token_text = ""
        for piece in pieces:
            token_text += self._remove_special_markup(piece)
        token_text = token_text.lower()
        return token_text

    def _add_embeddings_internal(self, sentences: List[Sentence]):

        # we require encoded subtokenized sentences, the mapping to original tokens and the number of
        # parts that each sentence produces
        all_token_subtoken_lengths = []

        # if we also use context, first expand sentence to include context
        if self.context_length > 0:

            # set context if not set already
            previous_sentence = None
            for sentence in sentences:
                if sentence.is_context_set():
                    continue
                sentence._previous_sentence = previous_sentence
                sentence._next_sentence = None
                if previous_sentence:
                    previous_sentence._next_sentence = sentence
                previous_sentence = sentence

            original_sentences = []
            expanded_sentences = []
            context_offsets = []

            for sentence in sentences:
                # in case of contextualization, we must remember non-expanded sentence
                original_sentence = sentence
                original_sentences.append(original_sentence)

                # create expanded sentence and remember context offsets
                expanded_sentence, context_offset = self._expand_sentence_with_context(sentence)
                expanded_sentences.append(expanded_sentence)
                context_offsets.append(context_offset)

                # overwrite sentence with expanded sentence
                sentence = expanded_sentence

            sentences = expanded_sentences

        tokenized_sentences = []
        for sentence in sentences:

            # subtokenize the sentence
            tokenized_string = sentence.to_tokenized_string()

            # transformer specific tokenization
            subtokenized_sentence = self.tokenizer.tokenize(tokenized_string)

            # set zero embeddings for empty sentences and exclude
            if len(subtokenized_sentence) == 0:
                for token in sentence:
                    token.set_embedding(self.name, torch.zeros(self.embedding_length))
                continue

            # determine into how many subtokens each token is split
            token_subtoken_lengths = self.reconstruct_tokens_from_subtokens(sentence, subtokenized_sentence)

            # remember tokenized sentences and their subtokenization
            tokenized_sentences.append(tokenized_string)
            all_token_subtoken_lengths.append(token_subtoken_lengths)

        # encode inputs
        batch_encoding = self.tokenizer(
            tokenized_sentences,
            stride=self.stride,
            return_overflowing_tokens=self.allow_long_sentences,
            truncation=self.truncate,
            padding=True,
            return_tensors="pt",
        )

        model_kwargs = {}
        input_ids = batch_encoding["input_ids"].to(flair.device)

        # Models such as FNet do not have an attention_mask
        if "attention_mask" in batch_encoding:
            model_kwargs["attention_mask"] = batch_encoding["attention_mask"].to(flair.device)

        # determine which sentence was split into how many parts
        sentence_parts_lengths = (
            torch.ones(len(tokenized_sentences), dtype=torch.int)
            if not self.allow_long_sentences
            else torch.unique(
                batch_encoding["overflow_to_sample_mapping"],
                return_counts=True,
                sorted=True,
            )[1].tolist()
        )

        # set language IDs for XLM-style transformers
        if self.use_lang_emb:
            model_kwargs["langs"] = torch.zeros_like(input_ids, dtype=input_ids.dtype)
            for s_id, sentence_text in enumerate(tokenized_sentences):
                sequence_length = len(sentence_text)
                lang_id = self.tokenizer.lang2id.get(sentences[s_id].get_language_code(), 0)  # type: ignore
                model_kwargs["langs"][s_id][:sequence_length] = lang_id

        # put encoded batch through transformer model to get all hidden states of all encoder layers
        hidden_states = self.model(input_ids, **model_kwargs)[-1]
        # make the tuple a tensor; makes working with it easier.
        hidden_states = torch.stack(hidden_states)

        sentence_idx_offset = 0

        # gradients are enabled if fine-tuning is enabled
        gradient_context = torch.enable_grad() if (self.fine_tune and self.training) else torch.no_grad()

        with gradient_context:

            # iterate over all subtokenized sentences
            for sentence_idx, (
                sentence,
                subtoken_lengths,
                nr_sentence_parts,
            ) in enumerate(zip(sentences, all_token_subtoken_lengths, sentence_parts_lengths)):

                sentence_hidden_state = hidden_states[:, sentence_idx + sentence_idx_offset, ...]

                for i in range(1, nr_sentence_parts):
                    sentence_idx_offset += 1
                    remainder_sentence_hidden_state = hidden_states[:, sentence_idx + sentence_idx_offset, ...]
                    # remove stride_size//2 at end of sentence_hidden_state, and half at beginning of remainder,
                    # in order to get some context into the embeddings of these words.
                    # also don't include the embedding of the extra [CLS] and [SEP] tokens.
                    sentence_hidden_state = torch.cat(
                        (
                            sentence_hidden_state[:, : -1 - self.stride // 2, :],
                            remainder_sentence_hidden_state[:, 1 + self.stride // 2 :, :],
                        ),
                        1,
                    )

                subword_start_idx = self.begin_offset

                # for each token, get embedding
                for token_idx, (token, number_of_subtokens) in enumerate(zip(sentence, subtoken_lengths)):

                    # some tokens have no subtokens at all (if omitted by BERT tokenizer) so return zero vector
                    if number_of_subtokens == 0:
                        token.set_embedding(self.name, torch.zeros(self.embedding_length))
                        continue

                    subword_end_idx = subword_start_idx + number_of_subtokens

                    subtoken_embeddings: List[torch.Tensor] = []

                    # get states from all selected layers, aggregate with pooling operation
                    for layer in self.layer_indexes:
                        current_embeddings = sentence_hidden_state[layer][subword_start_idx:subword_end_idx]

                        if self.pooling_operation == "first":
                            final_embedding: torch.Tensor = current_embeddings[0]

                        if self.pooling_operation == "last":
                            final_embedding = current_embeddings[-1]

                        if self.pooling_operation == "first_last":
                            final_embedding = torch.cat([current_embeddings[0], current_embeddings[-1]])

                        if self.pooling_operation == "mean":
                            all_embeddings = [embedding.unsqueeze(0) for embedding in current_embeddings]
                            final_embedding = torch.mean(torch.cat(all_embeddings, dim=0), dim=0)

                        subtoken_embeddings.append(final_embedding)

                    # use layer mean of embeddings if so selected
                    if self.layer_mean and len(self.layer_indexes) > 1:
                        sm_embeddings = torch.mean(torch.stack(subtoken_embeddings, dim=1), dim=1)
                        subtoken_embeddings = [sm_embeddings]

                    # set the extracted embedding for the token
                    token.set_embedding(self.name, torch.cat(subtoken_embeddings))

                    subword_start_idx += number_of_subtokens

        # move embeddings from context back to original sentence (if using context)
        if self.context_length > 0:
            for original_sentence, expanded_sentence, context_offset in zip(
                original_sentences, sentences, context_offsets
            ):
                for token_idx, token in enumerate(original_sentence):
                    token.set_embedding(
                        self.name,
                        expanded_sentence[token_idx + context_offset].get_embedding(self.name),
                    )
                sentence = original_sentence

    def _expand_sentence_with_context(self, sentence):

        # remember original sentence
        original_sentence = sentence

        import random

        expand_context = False if self.training and random.randint(1, 100) <= (self.context_dropout * 100) else True

        left_context = ""
        right_context = ""

        if expand_context:

            # get left context
            while True:
                sentence = sentence.previous_sentence()
                if sentence is None:
                    break

                if self.respect_document_boundaries and sentence.is_document_boundary:
                    break

                left_context = sentence.to_tokenized_string() + " " + left_context
                left_context = left_context.strip()
                if len(left_context.split(" ")) > self.context_length:
                    left_context = " ".join(left_context.split(" ")[-self.context_length :])
                    break
            original_sentence.left_context = left_context

            sentence = original_sentence

            # get right context
            while True:
                sentence = sentence.next_sentence()
                if sentence is None:
                    break
                if self.respect_document_boundaries and sentence.is_document_boundary:
                    break

                right_context += " " + sentence.to_tokenized_string()
                right_context = right_context.strip()
                if len(right_context.split(" ")) > self.context_length:
                    right_context = " ".join(right_context.split(" ")[: self.context_length])
                    break

            original_sentence.right_context = right_context

        left_context_split = left_context.split(" ")
        right_context_split = right_context.split(" ")

        # empty contexts should not introduce whitespace tokens
        if left_context_split == [""]:
            left_context_split = []
        if right_context_split == [""]:
            right_context_split = []

        # make expanded sentence
        expanded_sentence = Sentence()
        expanded_sentence.tokens = [
            Token(token)
            for token in left_context_split + original_sentence.to_tokenized_string().split(" ") + right_context_split
        ]

        context_length = len(left_context_split)
        return expanded_sentence, context_length

    def reconstruct_tokens_from_subtokens(self, sentence, subtokens):
        word_iterator = iter(sentence)
        token = next(word_iterator)
        token_text = self._get_processed_token_text(token)
        token_subtoken_lengths = []
        reconstructed_token = ""
        subtoken_count = 0
        # iterate over subtokens and reconstruct tokens
        for subtoken_id, subtoken in enumerate(subtokens):

            # remove special markup
            subtoken = self._remove_special_markup(subtoken)

            # TODO check if this is necessary is this method is called before prepare_for_model
            # check if reconstructed token is special begin token ([CLS] or similar)
            if subtoken in self.special_tokens and subtoken_id == 0:
                continue

            # some BERT tokenizers somehow omit words - in such cases skip to next token
            if subtoken_count == 0 and not token_text.startswith(subtoken.lower()):

                while True:
                    token_subtoken_lengths.append(0)
                    token = next(word_iterator)
                    token_text = self._get_processed_token_text(token)
                    if token_text.startswith(subtoken.lower()):
                        break

            subtoken_count += 1

            # append subtoken to reconstruct token
            reconstructed_token = reconstructed_token + subtoken

            # check if reconstructed token is the same as current token
            if reconstructed_token.lower() == token_text:

                # if so, add subtoken count
                token_subtoken_lengths.append(subtoken_count)

                # reset subtoken count and reconstructed token
                reconstructed_token = ""
                subtoken_count = 0

                # break from loop if all tokens are accounted for
                if len(token_subtoken_lengths) < len(sentence):
                    token = next(word_iterator)
                    token_text = self._get_processed_token_text(token)
                else:
                    break

        # if tokens are unaccounted for
        while len(token_subtoken_lengths) < len(sentence) and len(token.text) == 1:
            token_subtoken_lengths.append(0)
            if len(token_subtoken_lengths) == len(sentence):
                break
            token = next(word_iterator)

        # check if all tokens were matched to subtokens
        if token != sentence[-1]:
            log.error(f"Tokenization MISMATCH in sentence '{sentence.to_tokenized_string()}'")
            log.error(f"Last matched: '{token}'")
            log.error(f"Last sentence: '{sentence[-1]}'")
            log.error(f"subtokenized: '{subtokens}'")
        return token_subtoken_lengths

    @property
    def embedding_length(self) -> int:

        if "embedding_length_internal" in self.__dict__.keys():
            return self.embedding_length_internal

        # """Returns the length of the embedding vector."""
        if not self.layer_mean:
            length = len(self.layer_indexes) * self.model.config.hidden_size
        else:
            length = self.model.config.hidden_size

        if self.pooling_operation == "first_last":
            length *= 2

        self.__embedding_length = length

        return length

    def __getstate__(self):
        # special handling for serializing transformer models
        config_state_dict = self.model.config.__dict__
        model_state_dict = self.model.state_dict()

        if not hasattr(self, "base_model_name"):
            self.base_model_name = self.name.split("transformer-word-")[-1]

        # serialize the transformer models and the constructor arguments (but nothing else)
        model_state = {
            "config_state_dict": config_state_dict,
            "model_state_dict": model_state_dict,
            "embedding_length_internal": self.embedding_length,
            "base_model_name": self.base_model_name,
            "name": self.name,
            "layer_indexes": self.layer_indexes,
            "subtoken_pooling": self.pooling_operation,
            "context_length": self.context_length,
            "layer_mean": self.layer_mean,
            "fine_tune": self.fine_tune,
            "allow_long_sentences": self.allow_long_sentences,
            "memory_effective_training": self.memory_effective_training,
            "respect_document_boundaries": self.respect_document_boundaries,
            "context_dropout": self.context_dropout,
        }

        return model_state

    def __setstate__(self, d):
        self.__dict__ = d

        # necessary for reverse compatibility with Flair <= 0.7
        if "use_scalar_mix" in self.__dict__.keys():
            self.__dict__["layer_mean"] = d["use_scalar_mix"]
        if "memory_effective_training" not in self.__dict__.keys():
            self.__dict__["memory_effective_training"] = True
        if "pooling_operation" in self.__dict__.keys():
            self.__dict__["subtoken_pooling"] = d["pooling_operation"]
        if "context_length" not in self.__dict__.keys():
            self.__dict__["context_length"] = 0
        if "use_context" in self.__dict__.keys():
            self.__dict__["context_length"] = 64 if self.__dict__["use_context"] else 0

        if "context_dropout" not in self.__dict__.keys():
            self.__dict__["context_dropout"] = 0.5
        if "respect_document_boundaries" not in self.__dict__.keys():
            self.__dict__["respect_document_boundaries"] = True
        if "memory_effective_training" not in self.__dict__.keys():
            self.__dict__["memory_effective_training"] = True
        if "base_model_name" not in self.__dict__.keys():
            self.__dict__["base_model_name"] = self.__dict__["name"].split("transformer-word-")[-1]

        # special handling for deserializing transformer models
        if "config_state_dict" in d:

            # load transformer model
            model_type = d["config_state_dict"]["model_type"] if "model_type" in d["config_state_dict"] else "bert"
            config_class = CONFIG_MAPPING[model_type]
            loaded_config = config_class.from_dict(d["config_state_dict"])

            # constructor arguments
            layers = ",".join([str(idx) for idx in self.__dict__["layer_indexes"]])

            # re-initialize transformer word embeddings with constructor arguments
            embedding = TransformerWordEmbeddings(
                model=self.__dict__["base_model_name"],
                layers=layers,
                subtoken_pooling=self.__dict__["subtoken_pooling"],
                use_context=self.__dict__["context_length"],
                layer_mean=self.__dict__["layer_mean"],
                fine_tune=self.__dict__["fine_tune"],
                allow_long_sentences=self.__dict__["allow_long_sentences"],
                respect_document_boundaries=self.__dict__["respect_document_boundaries"],
                memory_effective_training=self.__dict__["memory_effective_training"],
                context_dropout=self.__dict__["context_dropout"],
                config=loaded_config,
                state_dict=d["model_state_dict"],
            )

            # I have no idea why this is necessary, but otherwise it doesn't work
            for key in embedding.__dict__.keys():
                self.__dict__[key] = embedding.__dict__[key]

        else:

            # reload tokenizer to get around serialization issues
            model_name = self.__dict__["name"].split("transformer-word-")[-1]
            try:
                tokenizer = AutoTokenizer.from_pretrained(model_name)
            except:  # noqa: E722 TODO: specify exceptions
                pass

            self.tokenizer = tokenizer


class FastTextEmbeddings(TokenEmbeddings):
    """FastText Embeddings with oov functionality"""

    def __init__(self, embeddings: str, use_local: bool = True, field: str = None):
        """
        Initializes fasttext word embeddings. Constructor downloads required embedding file and stores in cache
        if use_local is False.

        :param embeddings: path to your embeddings '.bin' file
        :param use_local: set this to False if you are using embeddings from a remote source
        """
        self.instance_parameters = self.get_instance_parameters(locals=locals())

        cache_dir = Path("embeddings")

        if use_local:
            embeddings_path = Path(embeddings)
            if not embeddings_path.exists():
                raise ValueError(f'The given embeddings "{embeddings}" is not available or is not a valid path.')
        else:
            embeddings_path = cached_path(f"{embeddings}", cache_dir=cache_dir)

        self.embeddings = embeddings_path

        self.name: str = str(embeddings_path)

        self.static_embeddings = True

        self.precomputed_word_embeddings: gensim.models.FastText = gensim.models.FastText.load_fasttext_format(
            str(embeddings)
        )
        print(self.precomputed_word_embeddings)

        self.__embedding_length: int = self.precomputed_word_embeddings.vector_size

        self.field = field
        super().__init__()

    @property
    def embedding_length(self) -> int:
        return self.__embedding_length

    @instance_lru_cache(maxsize=10000, typed=False)
    def get_cached_vec(self, word: str) -> torch.Tensor:
        try:
            word_embedding = self.precomputed_word_embeddings.wv[word]
        except IndexError:
            word_embedding = np.zeros(self.embedding_length, dtype="float")

        word_embedding = torch.tensor(word_embedding.tolist(), device=flair.device, dtype=torch.float)
        return word_embedding

    def _add_embeddings_internal(self, sentences: List[Sentence]) -> List[Sentence]:

        for i, sentence in enumerate(sentences):

            for token, token_idx in zip(sentence.tokens, range(len(sentence.tokens))):

                if "field" not in self.__dict__ or self.field is None:
                    word = token.text
                else:
                    word = token.get_tag(self.field).value

                word_embedding = self.get_cached_vec(word)

                token.set_embedding(self.name, word_embedding)

        return sentences

    def __str__(self):
        return self.name

    def extra_repr(self):
        return f"'{self.embeddings}'"


class OneHotEmbeddings(TokenEmbeddings):
    """One-hot encoded embeddings."""

    def __init__(
        self,
        vocab_dictionary: Dictionary,
        field: str = "text",
        embedding_length: int = 300,
        stable: bool = False,
    ):
        """
        Initializes one-hot encoded word embeddings and a trainable embedding layer
        :param vocab_dictionary: the vocabulary that will be encoded
        :param field: by default, the 'text' of tokens is embedded, but you can also embed tags such as 'pos'
        :param embedding_length: dimensionality of the trainable embedding layer
        :param stable: set stable=True to use the stable embeddings as described in https://arxiv.org/abs/2110.02861
        """
        super().__init__()
        self.name = f"one-hot-{field}"
        self.static_embeddings = False
        self.field = field
        self.instance_parameters = self.get_instance_parameters(locals=locals())
        self.__embedding_length = embedding_length
        self.vocab_dictionary = vocab_dictionary

        print(self.vocab_dictionary.idx2item)
        print(f"vocabulary size of {len(self.vocab_dictionary)}")

        # model architecture
        self.embedding_layer = nn.Embedding(len(self.vocab_dictionary), self.__embedding_length)
        nn.init.xavier_uniform_(self.embedding_layer.weight)
        if stable:
            self.layer_norm: Optional[nn.LayerNorm] = nn.LayerNorm(embedding_length)
        else:
            self.layer_norm = None

        self.to(flair.device)

    @property
    def embedding_length(self) -> int:
        return self.__embedding_length

    def _add_embeddings_internal(self, sentences: List[Sentence]) -> List[Sentence]:

        tokens = [t for sentence in sentences for t in sentence.tokens]

        if self.field == "text":
            one_hot_sentences = [self.vocab_dictionary.get_idx_for_item(t.text) for t in tokens]
        else:
            one_hot_sentences = [self.vocab_dictionary.get_idx_for_item(t.get_tag(self.field).value) for t in tokens]

        one_hot_sentences_tensor = torch.tensor(one_hot_sentences, dtype=torch.long).to(flair.device)

        embedded = self.embedding_layer.forward(one_hot_sentences_tensor)
        if self.layer_norm is not None:
            embedded = self.layer_norm(embedded)

        for emb, token in zip(embedded, tokens):
            token.set_embedding(self.name, emb)

        return sentences

    def __str__(self):
        return self.name

    @classmethod
    def from_corpus(cls, corpus: Corpus, field: str = "text", min_freq: int = 3, **kwargs):
        vocab_dictionary = Dictionary()
        assert corpus.train is not None
        tokens = list(map((lambda s: s.tokens), _iter_dataset(corpus.train)))
        tokens = [token for sublist in tokens for token in sublist]

        if field == "text":
            most_common = Counter(list(map((lambda t: t.text), tokens))).most_common()
        else:
            most_common = Counter(list(map((lambda t: t.get_tag(field).value), tokens))).most_common()

        tokens = []
        for token, freq in most_common:
            if freq < min_freq:
                break
            tokens.append(token)

        for token in tokens:
            vocab_dictionary.add_item(token)

        return cls(vocab_dictionary, field=field, **kwargs)


class HashEmbeddings(TokenEmbeddings):
    """Standard embeddings with Hashing Trick."""

    def __init__(self, num_embeddings: int = 1000, embedding_length: int = 300, hash_method="md5"):

        super().__init__()
        self.name = "hash"
        self.static_embeddings = False
        self.instance_parameters = self.get_instance_parameters(locals=locals())

        self.__num_embeddings = num_embeddings
        self.__embedding_length = embedding_length

        self.__hash_method = hash_method

        # model architecture
        self.embedding_layer = torch.nn.Embedding(self.__num_embeddings, self.__embedding_length)
        torch.nn.init.xavier_uniform_(self.embedding_layer.weight)

        self.to(flair.device)

    @property
    def num_embeddings(self) -> int:
        return self.__num_embeddings

    @property
    def embedding_length(self) -> int:
        return self.__embedding_length

    def _add_embeddings_internal(self, sentences: List[Sentence]):
        def get_idx_for_item(text):
            hash_function = hashlib.new(self.__hash_method)
            hash_function.update(bytes(str(text), "utf-8"))
            return int(hash_function.hexdigest(), 16) % self.__num_embeddings

        context_idxs = [[get_idx_for_item(t.text) for t in sentence.tokens] for sentence in sentences]

        hash_sentences = torch.tensor(context_idxs, dtype=torch.long).to(flair.device)

        embedded = self.embedding_layer.forward(hash_sentences)

        index = 0
        for sentence in sentences:
            for token in sentence:
                embedding = embedded[index]
                token.set_embedding(self.name, embedding)
                index += 1

    def __str__(self):
        return self.name


class MuseCrosslingualEmbeddings(TokenEmbeddings):
    def __init__(
        self,
    ):
        self.name: str = "muse-crosslingual"
        self.static_embeddings = True
        self.__embedding_length: int = 300
        self.language_embeddings = {}
        super().__init__()

    @instance_lru_cache(maxsize=10000, typed=False)
    def get_cached_vec(self, language_code: str, word: str) -> torch.Tensor:
        current_embedding_model = self.language_embeddings[language_code]
        if word in current_embedding_model:
            word_embedding = current_embedding_model[word]
        elif word.lower() in current_embedding_model:
            word_embedding = current_embedding_model[word.lower()]
        elif re.sub(r"\d", "#", word.lower()) in current_embedding_model:
            word_embedding = current_embedding_model[re.sub(r"\d", "#", word.lower())]
        elif re.sub(r"\d", "0", word.lower()) in current_embedding_model:
            word_embedding = current_embedding_model[re.sub(r"\d", "0", word.lower())]
        else:
            word_embedding = np.zeros(self.embedding_length, dtype="float")
        word_embedding = torch.tensor(word_embedding, device=flair.device, dtype=torch.float)
        return word_embedding

    def _add_embeddings_internal(self, sentences: List[Sentence]) -> List[Sentence]:

        for i, sentence in enumerate(sentences):

            language_code = sentence.get_language_code()
            supported = [
                "en",
                "de",
                "bg",
                "ca",
                "hr",
                "cs",
                "da",
                "nl",
                "et",
                "fi",
                "fr",
                "el",
                "he",
                "hu",
                "id",
                "it",
                "mk",
                "no",
                # "pl",
                "pt",
                "ro",
                "ru",
                "sk",
            ]
            if language_code not in supported:
                language_code = "en"

            if language_code not in self.language_embeddings:
                log.info(f"Loading up MUSE embeddings for '{language_code}'!")
                # download if necessary
                hu_path: str = "https://flair.informatik.hu-berlin.de/resources/embeddings/muse"
                cache_dir = Path("embeddings") / "MUSE"
                cached_path(
                    f"{hu_path}/muse.{language_code}.vec.gensim.vectors.npy",
                    cache_dir=cache_dir,
                )
                embeddings_file = cached_path(f"{hu_path}/muse.{language_code}.vec.gensim", cache_dir=cache_dir)

                # load the model
                self.language_embeddings[language_code] = gensim.models.KeyedVectors.load(str(embeddings_file))

            for token, token_idx in zip(sentence.tokens, range(len(sentence.tokens))):

                if "field" not in self.__dict__ or self.field is None:
                    word = token.text
                else:
                    word = token.get_tag(self.field).value

                word_embedding = self.get_cached_vec(language_code=language_code, word=word)

                token.set_embedding(self.name, word_embedding)

        return sentences

    @property
    def embedding_length(self) -> int:
        return self.__embedding_length

    def __str__(self):
        return self.name


# TODO: keep for backwards compatibility, but remove in future
class BPEmbSerializable(BPEmb):
    def __getstate__(self):
        state = self.__dict__.copy()
        # save the sentence piece model as binary file (not as path which may change)
        state["spm_model_binary"] = open(self.model_file, mode="rb").read()
        state["spm"] = None
        return state

    def __setstate__(self, state):
        from bpemb.util import sentencepiece_load

        model_file = self.model_tpl.format(lang=state["lang"], vs=state["vs"])
        self.__dict__ = state

        # write out the binary sentence piece model into the expected directory
        self.cache_dir: Path = flair.cache_root / "embeddings"
        if "spm_model_binary" in self.__dict__:
            # if the model was saved as binary and it is not found on disk, write to appropriate path
            if not os.path.exists(self.cache_dir / state["lang"]):
                os.makedirs(self.cache_dir / state["lang"])
            self.model_file = self.cache_dir / model_file
            with open(self.model_file, "wb") as out:
                out.write(self.__dict__["spm_model_binary"])
        else:
            # otherwise, use normal process and potentially trigger another download
            self.model_file = self._load_file(model_file)

        # once the modes if there, load it with sentence piece
        state["spm"] = sentencepiece_load(self.model_file)


class BytePairEmbeddings(TokenEmbeddings):
    def __init__(
        self,
        language: str = None,
        dim: int = 50,
        syllables: int = 100000,
        cache_dir=None,
        model_file_path: Path = None,
        embedding_file_path: Path = None,
        **kwargs,
    ):
        """
        Initializes BP embeddings. Constructor downloads required files if not there.
        """
        self.instance_parameters = self.get_instance_parameters(locals=locals())

        if not cache_dir:
            cache_dir = flair.cache_root / "embeddings"
        if language:
            self.name: str = f"bpe-{language}-{syllables}-{dim}"
        else:
            assert (
                model_file_path is not None and embedding_file_path is not None
            ), "Need to specify model_file_path and embedding_file_path if no language is given in BytePairEmbeddings(...)"
            dim = None  # type: ignore

        self.embedder = BPEmbSerializable(
            lang=language,
            vs=syllables,
            dim=dim,
            cache_dir=cache_dir,
            model_file=model_file_path,
            emb_file=embedding_file_path,
            **kwargs,
        )

        if not language:
            self.name = f"bpe-custom-{self.embedder.vs}-{self.embedder.dim}"
        self.static_embeddings = True

        self.__embedding_length: int = self.embedder.emb.vector_size * 2
        super().__init__()

    @property
    def embedding_length(self) -> int:
        return self.__embedding_length

    def _add_embeddings_internal(self, sentences: List[Sentence]) -> List[Sentence]:

        for i, sentence in enumerate(sentences):

            for token, token_idx in zip(sentence.tokens, range(len(sentence.tokens))):

                if "field" not in self.__dict__ or self.field is None:
                    word = token.text
                else:
                    word = token.get_tag(self.field).value

                if word.strip() == "":
                    # empty words get no embedding
                    token.set_embedding(self.name, torch.zeros(self.embedding_length, dtype=torch.float))
                else:
                    # all other words get embedded
                    embeddings = self.embedder.embed(word.lower())
                    embedding = np.concatenate((embeddings[0], embeddings[len(embeddings) - 1]))
                    token.set_embedding(self.name, torch.tensor(embedding, dtype=torch.float))

        return sentences

    def __str__(self):
        return self.name

    def extra_repr(self):
        return "model={}".format(self.name)


class ELMoEmbeddings(TokenEmbeddings):
    """Contextual word embeddings using word-level LM, as proposed in Peters et al., 2018.
    ELMo word vectors can be constructed by combining layers in different ways.
    Default is to concatene the top 3 layers in the LM."""

    def __init__(
        self,
        model: str = "original",
        options_file: str = None,
        weight_file: str = None,
        embedding_mode: str = "all",
    ):
        super().__init__()

        self.instance_parameters = self.get_instance_parameters(locals=locals())

        try:
            import allennlp.commands.elmo
        except ModuleNotFoundError:
            log.warning("-" * 100)
            log.warning('ATTENTION! The library "allennlp" is not installed!')
            log.warning('To use ELMoEmbeddings, please first install with "pip install allennlp==0.9.0"')
            log.warning("-" * 100)
            pass

        assert embedding_mode in ["all", "top", "average"]

        self.name = f"elmo-{model}-{embedding_mode}"
        self.static_embeddings = True

        if not options_file or not weight_file:
            # the default model for ELMo is the 'original' model, which is very large
            options_file = allennlp.commands.elmo.DEFAULT_OPTIONS_FILE
            weight_file = allennlp.commands.elmo.DEFAULT_WEIGHT_FILE
            # alternatively, a small, medium or portuguese model can be selected by passing the appropriate mode name
            if model == "small":
                options_file = "https://s3-us-west-2.amazonaws.com/allennlp/models/elmo/2x1024_128_2048cnn_1xhighway/elmo_2x1024_128_2048cnn_1xhighway_options.json"
                weight_file = "https://s3-us-west-2.amazonaws.com/allennlp/models/elmo/2x1024_128_2048cnn_1xhighway/elmo_2x1024_128_2048cnn_1xhighway_weights.hdf5"
            if model == "medium":
                options_file = "https://s3-us-west-2.amazonaws.com/allennlp/models/elmo/2x2048_256_2048cnn_1xhighway/elmo_2x2048_256_2048cnn_1xhighway_options.json"
                weight_file = "https://s3-us-west-2.amazonaws.com/allennlp/models/elmo/2x2048_256_2048cnn_1xhighway/elmo_2x2048_256_2048cnn_1xhighway_weights.hdf5"
            if model in ["large", "5.5B"]:
                options_file = "https://s3-us-west-2.amazonaws.com/allennlp/models/elmo/2x4096_512_2048cnn_2xhighway_5.5B/elmo_2x4096_512_2048cnn_2xhighway_5.5B_options.json"
                weight_file = "https://s3-us-west-2.amazonaws.com/allennlp/models/elmo/2x4096_512_2048cnn_2xhighway_5.5B/elmo_2x4096_512_2048cnn_2xhighway_5.5B_weights.hdf5"
            if model == "pt" or model == "portuguese":
                options_file = (
                    "https://s3-us-west-2.amazonaws.com/allennlp/models/elmo/contributed/pt/elmo_pt_options.json"
                )
                weight_file = (
                    "https://s3-us-west-2.amazonaws.com/allennlp/models/elmo/contributed/pt/elmo_pt_weights.hdf5"
                )
            if model == "pubmed":
                options_file = "https://s3-us-west-2.amazonaws.com/allennlp/models/elmo/contributed/pubmed/elmo_2x4096_512_2048cnn_2xhighway_options.json"
                weight_file = "https://s3-us-west-2.amazonaws.com/allennlp/models/elmo/contributed/pubmed/elmo_2x4096_512_2048cnn_2xhighway_weights_PubMed_only.hdf5"

        if embedding_mode == "all":
            self.embedding_mode_fn = self.use_layers_all
        elif embedding_mode == "top":
            self.embedding_mode_fn = self.use_layers_top
        elif embedding_mode == "average":
            self.embedding_mode_fn = self.use_layers_average

            # put on Cuda if available
        from flair import device

        if re.fullmatch(r"cuda:[0-9]+", str(device)):
            cuda_device = int(str(device).split(":")[-1])
        elif str(device) == "cpu":
            cuda_device = -1
        else:
            cuda_device = 0

        self.ee = allennlp.commands.elmo.ElmoEmbedder(
            options_file=options_file, weight_file=weight_file, cuda_device=cuda_device
        )

        # embed a dummy sentence to determine embedding_length
        dummy_sentence: Sentence = Sentence()
        dummy_sentence.add_token(Token("hello"))
        embedded_dummy = self.embed(dummy_sentence)
        self.__embedding_length: int = len(embedded_dummy[0][0].get_embedding())

    @property
    def embedding_length(self) -> int:
        return self.__embedding_length

    def use_layers_all(self, x):
        return torch.cat(x, 0)

    def use_layers_top(self, x):
        return x[-1]

    def use_layers_average(self, x):
        return torch.mean(torch.stack(x), 0)

    def _add_embeddings_internal(self, sentences: List[Sentence]) -> List[Sentence]:
        # ELMoEmbeddings before Release 0.5 did not set self.embedding_mode_fn
        if not getattr(self, "embedding_mode_fn", None):
            self.embedding_mode_fn = self.use_layers_all

        sentence_words: List[List[str]] = []
        for sentence in sentences:
            sentence_words.append([token.text for token in sentence])

        embeddings = self.ee.embed_batch(sentence_words)

        for i, sentence in enumerate(sentences):

            sentence_embeddings = embeddings[i]

            for token, token_idx in zip(sentence.tokens, range(len(sentence.tokens))):
                elmo_embedding_layers = [
                    torch.FloatTensor(sentence_embeddings[0, token_idx, :]),
                    torch.FloatTensor(sentence_embeddings[1, token_idx, :]),
                    torch.FloatTensor(sentence_embeddings[2, token_idx, :]),
                ]
                word_embedding = self.embedding_mode_fn(elmo_embedding_layers)
                token.set_embedding(self.name, word_embedding)

        return sentences

    def extra_repr(self):
        return "model={}".format(self.name)

    def __str__(self):
        return self.name

    def __setstate__(self, state):
        self.__dict__ = state

        if re.fullmatch(r"cuda:[0-9]+", str(flair.device)):
            cuda_device = int(str(flair.device).split(":")[-1])
        elif str(flair.device) == "cpu":
            cuda_device = -1
        else:
            cuda_device = 0

        self.ee.cuda_device = cuda_device

        self.ee.elmo_bilm.to(device=flair.device)
        self.ee.elmo_bilm._elmo_lstm._states = tuple(
            [state.to(flair.device) for state in self.ee.elmo_bilm._elmo_lstm._states]
        )


class NILCEmbeddings(WordEmbeddings):
    def __init__(self, embeddings: str, model: str = "skip", size: int = 100):
        """
        Initializes portuguese classic word embeddings trained by NILC Lab (http://www.nilc.icmc.usp.br/embeddings).
        Constructor downloads required files if not there.
        :param embeddings: one of: 'fasttext', 'glove', 'wang2vec' or 'word2vec'
        :param model: one of: 'skip' or 'cbow'. This is not applicable to glove.
        :param size: one of: 50, 100, 300, 600 or 1000.
        """

        self.instance_parameters = self.get_instance_parameters(locals=locals())

        base_path = "http://143.107.183.175:22980/download.php?file=embeddings/"

        cache_dir = Path("embeddings") / embeddings.lower()

        # GLOVE embeddings
        if embeddings.lower() == "glove":
            cached_path(f"{base_path}{embeddings}/{embeddings}_s{size}.zip", cache_dir=cache_dir)
            embeddings_path = cached_path(f"{base_path}{embeddings}/{embeddings}_s{size}.zip", cache_dir=cache_dir)

        elif embeddings.lower() in ["fasttext", "wang2vec", "word2vec"]:
            cached_path(f"{base_path}{embeddings}/{model}_s{size}.zip", cache_dir=cache_dir)
            embeddings_path = cached_path(f"{base_path}{embeddings}/{model}_s{size}.zip", cache_dir=cache_dir)

        elif not Path(embeddings).exists():
            raise ValueError(f'The given embeddings "{embeddings}" is not available or is not a valid path.')
        else:
            embeddings_path = Path(embeddings)

        self.name: str = str(embeddings_path)
        self.static_embeddings = True

        log.info("Reading embeddings from %s" % embeddings_path)
        self.precomputed_word_embeddings = gensim.models.KeyedVectors.load_word2vec_format(
            open_inside_zip(str(embeddings_path), cache_dir=cache_dir)
        )

        self.__embedding_length: int = self.precomputed_word_embeddings.vector_size
        super(TokenEmbeddings, self).__init__()

    @property
    def embedding_length(self) -> int:
        return self.__embedding_length

    def __str__(self):
        return self.name


def replace_with_language_code(string: str):
    string = string.replace("arabic-", "ar-")
    string = string.replace("basque-", "eu-")
    string = string.replace("bulgarian-", "bg-")
    string = string.replace("croatian-", "hr-")
    string = string.replace("czech-", "cs-")
    string = string.replace("danish-", "da-")
    string = string.replace("dutch-", "nl-")
    string = string.replace("farsi-", "fa-")
    string = string.replace("persian-", "fa-")
    string = string.replace("finnish-", "fi-")
    string = string.replace("french-", "fr-")
    string = string.replace("german-", "de-")
    string = string.replace("hebrew-", "he-")
    string = string.replace("hindi-", "hi-")
    string = string.replace("indonesian-", "id-")
    string = string.replace("italian-", "it-")
    string = string.replace("japanese-", "ja-")
    string = string.replace("norwegian-", "no")
    string = string.replace("polish-", "pl-")
    string = string.replace("portuguese-", "pt-")
    string = string.replace("slovenian-", "sl-")
    string = string.replace("spanish-", "es-")
    string = string.replace("swedish-", "sv-")
    return string<|MERGE_RESOLUTION|>--- conflicted
+++ resolved
@@ -897,22 +897,8 @@
     NO_MAX_SEQ_LENGTH_MODELS = [XLNetModel, TransfoXLModel]
 
     def __init__(
-<<<<<<< HEAD
-            self,
-            model: Union[str, dict] = "bert-base-uncased",
-            layers: str = "all",
-            subtoken_pooling: str = "first",
-            layer_mean: bool = True,
-            fine_tune: bool = False,
-            allow_long_sentences: bool = True,
-            use_context: Union[bool, int] = False,
-            memory_effective_training: bool = True,
-            respect_document_boundaries: bool = True,
-            context_dropout: float = 0.5,
-            **kwargs
-=======
         self,
-        model: str = "bert-base-uncased",
+        model: Union[str, dict] = "bert-base-uncased",
         layers: str = "all",
         subtoken_pooling: str = "first",
         layer_mean: bool = True,
@@ -923,7 +909,6 @@
         respect_document_boundaries: bool = True,
         context_dropout: float = 0.5,
         **kwargs,
->>>>>>> 680485d1
     ):
         """
         Bidirectional transformer embeddings of words from various transformer architectures.
@@ -950,14 +935,15 @@
         logging.set_verbosity_error()
 
         # load tokenizer and transformer model
-<<<<<<< HEAD
         if type(model) == str:
             self.tokenizer: PreTrainedTokenizer = AutoTokenizer.from_pretrained(model, **kwargs)
             if self.tokenizer.model_max_length > 1000000000:
                 self.tokenizer.model_max_length = 512
-                log.info("No model_max_length in Tokenizer's config.json - setting it to 512. "
-                     "Specify desired model_max_length by passing it as attribute to embedding instance.")
-            if not 'config' in kwargs:
+                log.info(
+                "No model_max_length in Tokenizer's config.json - setting it to 512. "
+                "Specify desired model_max_length by passing it as attribute to embedding instance."
+            )
+            if "config" not in kwargs:
                 config = AutoConfig.from_pretrained(model, output_hidden_states=True, **kwargs)
                 self.model = AutoModel.from_pretrained(model, config=config)
             else:
@@ -965,20 +951,6 @@
         elif type(model) == dict:
             self.tokenizer = model["tokenizer"]
             self.model = model["model"]
-=======
-        self.tokenizer: PreTrainedTokenizer = AutoTokenizer.from_pretrained(model, **kwargs)
-        if self.tokenizer.model_max_length > 1000000000:
-            self.tokenizer.model_max_length = 512
-            log.info(
-                "No model_max_length in Tokenizer's config.json - setting it to 512. "
-                "Specify desired model_max_length by passing it as attribute to embedding instance."
-            )
-        if "config" not in kwargs:
-            config = AutoConfig.from_pretrained(model, output_hidden_states=True, **kwargs)
-            self.model = AutoModel.from_pretrained(model, config=config)
-        else:
-            self.model = AutoModel.from_pretrained(None, **kwargs)
->>>>>>> 680485d1
 
         logging.set_verbosity_warning()
 
@@ -995,17 +967,12 @@
         self.use_lang_emb = hasattr(self.model, "use_lang_emb") and self.model.use_lang_emb
 
         # model name
-<<<<<<< HEAD
         if type(model) == str:
             self.name = 'transformer-word-' + str(model)
             self.base_model = str(model)
         elif type(model) == dict:
             self.name = 'transformer-word-' + str(model["model"].name_or_path)
             self.base_model = str(model["model"].name_or_path)
-=======
-        self.name = "transformer-word-" + str(model)
-        self.base_model = str(model)
->>>>>>> 680485d1
 
         # whether to detach gradients on overlong sentences
         self.memory_effective_training = memory_effective_training
